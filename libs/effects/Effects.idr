module Effects

import Language.Reflection
import public Effect.Default
import Data.Vect

--- Effectful computations are described as algebraic data types that
--- explain how an effect is interpreted in some underlying context.

%access export
-- ----------------------------------------------------------------- [ Effects ]
||| The Effect type describes effectful computations.
|||
||| This type is parameterised by:
||| + The return type of the computation.
||| + The input resource.
||| + The computation to run on the resource given the return value.
public export
Effect : Type
Effect = (x : Type) -> Type -> (x -> Type) -> Type

||| The `EFFECT` Data type describes how to promote the Effect
||| description into a concrete effect.
public export
%error_reverse
data EFFECT : Type where
     MkEff : Type -> Effect -> EFFECT

-- 'sig' gives the signature for an effect. There are four versions
-- depending on whether there is no resource needed,
-- no state change, a non-dependent change,
-- or a dependent change. These are easily disambiguated by type.

namespace NoResourceEffect
  public export
  sig : Effect -> Type -> Type
  sig e r = e r () (\v => ())

namespace NoUpdateEffect
  public export
  sig : Effect -> (ret : Type) -> (resource : Type) -> Type
  sig e r e_in = e r e_in (\v => e_in)

namespace UpdateEffect
  public export
  sig : Effect -> (ret : Type) -> (res_in : Type) -> (res_out : Type) -> Type
  sig e r e_in e_out = e r e_in (\v => e_out)

namespace DepUpdateEffect
  public export
  sig : Effect ->
        (ret : Type) -> (res_in : Type) -> (res_out : ret -> Type) -> Type
  sig e r e_in e_out = e r e_in e_out

||| Handler interfaces describe how an effect `e` is translated to the
||| underlying computation context `m` for execution.
public export
interface Handler (e : Effect) (m : Type -> Type) where
  ||| How to handle the effect.
  |||
  ||| @ r The resource being handled.
  ||| @ eff The effect to be applied.
  ||| @ k The continuation to pass the result of the effect
  covering handle : (r : res) -> (eff : e t res resk) ->
                    (k : ((x : t) -> resk x -> m a)) -> m a

||| Get the resource type (handy at the REPL to find out about an effect)
resourceType : EFFECT -> Type
resourceType (MkEff t e) = t

-- --------------------------------------------------------- [ Syntactic Sugar ]

-- A bit of syntactic sugar ('syntax' is not very flexible so we only go
-- up to a small number of parameters...)

-- No state transition
syntax "{" [inst] "}" [eff] = eff inst (\result => inst)

-- The state transition is dependent on a result `b`, a bound variable.
syntax "{" [inst] "==>" "{" {b} "}" [outst] "}" [eff]
       = eff inst (\b => outst)

--- A simple state transition
syntax "{" [inst] "==>" [outst] "}" [eff] = eff inst (\result => outst)

-- --------------------------------------- [ Properties and Proof Construction ]
<<<<<<< HEAD
public export
data SubList : List a -> List a -> Type where
     SubNil : SubList [] []
     Keep   : SubList xs ys -> SubList (x :: xs) (x :: ys)
     Drop   : SubList xs ys -> SubList xs (x :: ys)
=======
>>>>>>> 21e03477

data SubElem : a -> List a -> Type where
  Z : SubElem a (a :: as)
  S : SubElem a as -> SubElem a (b :: as)
  
data SubList : List a -> List a -> Type where
  SubNil : SubList [] xs
  InList : SubElem x ys -> SubList xs ys -> SubList (x :: xs) ys

namespace Env
  public export
  data Env  : (m : Type -> Type) -> List EFFECT -> Type where
<<<<<<< HEAD
       Nil  : Env m Nil
       (::) : Handler eff m => a -> Env m xs -> Env m (MkEff a eff :: xs)

public export
data EffElem : Effect -> Type ->
               List EFFECT -> Type where
     Here : EffElem x a (MkEff a x :: xs)
     There : EffElem x a xs -> EffElem x a (y :: xs)

||| make an environment corresponding to a sub-list
private
dropEnv : Env m ys -> SubList xs ys -> Env m xs
dropEnv [] SubNil = []
dropEnv (v :: vs) (Keep rest) = v :: dropEnv vs rest
dropEnv (v :: vs) (Drop rest) = dropEnv vs rest

public export
updateWith : (ys' : List a) -> (xs : List a) ->
             SubList ys xs -> List a
updateWith (y :: ys) (x :: xs) (Keep rest) = y :: updateWith ys xs rest
updateWith ys        (x :: xs) (Drop rest) = x :: updateWith ys xs rest
updateWith []        []        SubNil      = []
updateWith (y :: ys) []        SubNil      = y :: ys
updateWith []        (x :: xs) (Keep rest) = []

||| Put things back, replacing old with new in the sub-environment
private
rebuildEnv : Env m ys' -> (prf : SubList ys xs) ->
=======
    Nil  : Env m Nil
    (::) : Handler eff m => a -> Env m xs -> Env m (MkEff a eff :: xs)

namespace EffElem
  data EffElem : Effect -> Type ->
                 List EFFECT -> Type where
    Here : EffElem x a (MkEff a x :: xs)
    There : EffElem x a xs -> EffElem x a (y :: xs)
    
total envElem : SubElem x xs -> Env m xs -> Env m [x]
envElem Z (x :: xs) = [x]
envElem (S k) (x :: xs) = envElem k xs

||| make an environment corresponding to a sub-list
%assert_total dropEnv : Env m ys -> SubList xs ys -> Env m xs
dropEnv [] SubNil = []
-- dropEnv [] (InList y z) impossible
dropEnv (y::ys) SubNil = []
dropEnv e@(y::ys) (InList idx rest) = 
  let [x] = envElem idx e
  in x :: dropEnv e rest

total updateAt : (idx : SubElem x' xs) -> (a:Type) -> List EFFECT -> List EFFECT
updateAt Z a [] = []
updateAt Z a ((MkEff b eff) :: xs) = (MkEff a eff) :: xs
updateAt (S k) a [] = []
updateAt (S k) a (x :: xs) = x :: updateAt k a xs

total updateWith : (ys' : List EFFECT) -> (xs : List EFFECT) ->
             SubList ys xs -> List EFFECT
updateWith [] xs sl = xs
updateWith (y :: ys) xs SubNil = xs
updateWith ((MkEff a f) :: ys) xs (InList idx rest) = updateAt idx a (updateWith ys xs rest)

total replaceEnvAt : (x : a) -> (idx : SubElem x' xs) -> Env m ys ->
               Env m (updateAt idx a ys)
replaceEnvAt x Z [] = []
replaceEnvAt x Z (y :: ys) = x :: ys
replaceEnvAt x (S k) [] = []
replaceEnvAt x (S k) (y :: ys) = y :: replaceEnvAt x k ys

||| Put things back, replacing old with new in the sub-environment
total rebuildEnv : {ys':List EFFECT} -> Env m ys' -> (prf : SubList ys xs) ->
>>>>>>> 21e03477
             Env m xs -> Env m (updateWith ys' xs prf)
rebuildEnv [] SubNil env = env
rebuildEnv (x :: xs) SubNil env = env
rebuildEnv [] (InList w s) env = env
rebuildEnv (x :: xs) (InList idx rest) env = replaceEnvAt x idx (rebuildEnv xs rest env) 

-- -------------------------------------------------- [ The Effect EDSL itself ]

<<<<<<< HEAD
public export
updateResTy : (val : t) ->
=======
total updateResTy : (val : t) ->
>>>>>>> 21e03477
              (xs : List EFFECT) -> EffElem e a xs -> e t a b ->
              List EFFECT
updateResTy {b} val (MkEff a e :: xs) Here n = (MkEff (b val) e) :: xs
updateResTy     val (x :: xs)    (There p) n = x :: updateResTy val xs p n

infix 5 :::, :-, :=

public export
data LRes : lbl -> Type -> Type where
     (:=) : (x : lbl) -> res -> LRes x res

public export
(:::) : lbl -> EFFECT -> EFFECT
(:::) {lbl} x (MkEff r e) = MkEff (LRes x r) e

using (lbl : Type)
  implementation Default a => Default (LRes lbl a) where
    default = lbl := default

private
unlabel : {l : ty} -> Env m [l ::: x] -> Env m [x]
unlabel {m} {x = MkEff a eff} [l := v] = [v]

private
relabel : (l : ty) -> Env m xs -> Env m (map (\x => l ::: x) xs)
relabel {xs = []} l [] = []
relabel {xs = (MkEff a e :: xs)} l (v :: vs) = (l := v) :: relabel l vs

-- ------------------------------------------------- [ The Language of Effects ]
||| Definition of a language of effectful programs.
|||
||| @ x The return type of the result.
||| @ es The list of allowed side-effects.
||| @ ce Function to compute a new list of allowed side-effects.
public export
data EffM : (m : Type -> Type) -> (x : Type)
            -> (es : List EFFECT)
            -> (ce : x -> List EFFECT) -> Type where
     Value    : (val : a) -> EffM m a (xs val) xs
     EBind    : EffM m a xs xs' ->
                ((val : a) -> EffM m b (xs' val) xs'') -> EffM m b xs xs''
     CallP    : (prf : EffElem e a xs) ->
                (eff : e t a b) ->
                EffM m t xs (\v => updateResTy v xs prf eff)

     LiftP    : (prf : SubList ys xs) ->
                EffM m t ys ys' -> EffM m t xs (\v => updateWith (ys' v) xs prf)

     New      : Handler e' m => (e : EFFECT) -> resTy ->
                {auto prf : e = MkEff resTy e'} ->
                EffM m t (e :: es) (\v => e :: es) ->
                EffM m t es (\v => es)

     (:-)     : (l : ty) ->
                EffM m t [x] xs' -> -- [x] (\v => xs) ->
                EffM m t [l ::: x] (\v => map (l :::) (xs' v))

-- Some type synonyms, so we don't always have to write EffM in full

namespace SimpleEff
  -- Simple effects, no updates
  public export
  Eff : (x : Type) -> (es : List EFFECT) -> Type
  Eff x es = {m : Type -> Type} -> EffM m x es (\v => es)

  public export
  EffT : (m : Type -> Type) -> (x : Type) -> (es : List EFFECT) -> Type
  EffT m x es = EffM m x es (\v => es)

namespace TransEff
  -- Dependent effects, updates not dependent on result
  public export
  Eff : (x : Type) -> (es : List EFFECT) -> (ce : List EFFECT) -> Type
  Eff x es ce = {m : Type -> Type} -> EffM m x es (\_ => ce)

  public export
  EffT : (m : Type -> Type) ->
         (x : Type) -> (es : List EFFECT) -> (ce : List EFFECT) -> Type
  EffT m x es ce = EffM m x es (\_ => ce)

namespace DepEff
  -- Dependent effects, updates dependent on result
  public export
  Eff : (x : Type) -> (es : List EFFECT)
        -> (ce : x -> List EFFECT) -> Type
  Eff x es ce = {m : Type -> Type} -> EffM m x es ce

  public export
  EffT : (m : Type -> Type) -> (x : Type) -> (es : List EFFECT)
        -> (ce : x -> List EFFECT) -> Type
  EffT m x es ce = EffM m x es ce


%no_implicit
(>>=)   : EffM m a xs xs' ->
          ((val : a) -> EffM m b (xs' val) xs'') -> EffM m b xs xs''
(>>=) = EBind

-- namespace SimpleBind
--   (>>=) : Eff m a xs (\v => xs) ->
--           ((val : a) -> Eff m b xs xs') -> Eff m b xs xs'
--   (>>=) = EBind

||| Run a subprogram which results in an effect state the same as the input.
staticEff : EffM m a xs (\v => xs) -> EffM m a xs (\v => xs)
staticEff = id

||| Explicitly give the expected set of result effects for an effectful
||| operation.
toEff : .(xs' : List EFFECT) -> EffM m a xs (\v => xs') -> EffM m a xs (\v => xs')
toEff xs' = id

return : a -> EffM m a xs (\v => xs)
return x = Value x

-- ------------------------------------------------------ [ for idiom brackets ]

infixl 2 <*>

pure : a -> EffM m a xs (\v => xs)
pure = Value

pureM : (val : a) -> EffM m a (xs val) xs
pureM = Value

(<*>) : EffM m (a -> b) xs (\v => xs) ->
        EffM m a xs (\v => xs) -> EffM m b xs (\v => xs)
(<*>) prog v = do fn <- prog
                  arg <- v
                  return (fn arg)

(*>) : EffM m a xs (\v => xs) ->
       EffM m b xs (\v => xs) -> EffM m b xs (\v => xs)
a *> b = do a
            b
     
new : Handler e' m => (e : EFFECT) -> resTy ->
      {auto prf : e = MkEff resTy e'} ->
      EffM m t (e :: es) (\v => e :: es) ->
      EffM m t es (\v => es)
new = New

-- ---------------------------------------------------------- [ an interpreter ]

private
execEff : Env m xs -> (p : EffElem e res xs) ->
          (eff : e a res resk) ->
          ((v : a) -> Env m (updateResTy v xs p eff) -> m t) -> m t
execEff (val :: env) Here eff' k
    = handle val eff' (\v, res => k v (res :: env))
execEff (val :: env) (There p) eff k
    = execEff env p eff (\v, env' => k v (val :: env'))

-- Q: Instead of m b, implement as StateT (Env m xs') m b, so that state
-- updates can be propagated even through failing computations?

export
eff : Env m xs -> EffM m a xs xs' -> ((x : a) -> Env m (xs' x) -> m b) -> m b
eff env (Value x) k = k x env
eff env (prog `EBind` c) k
   = eff env prog (\p', env' => eff env' (c p') k)
eff env (CallP prf effP) k = execEff env prf effP k
eff env (LiftP prf effP) k
   = let env' = dropEnv env prf in
         eff env' effP (\p', envk => k p' (rebuildEnv envk prf env))
eff env (New (MkEff resTy newEff) res {prf=Refl} effP) k
   = eff (res :: env) effP (\p', (val :: envk) => k p' envk)
eff env (l :- prog) k
   = let env' = unlabel env in
         eff env' prog (\p', envk => k p' (relabel l envk))

-- yuck :) Haven't got interface instances working nicely in tactic
-- proofs yet, and 'search' can't be told about any hints yet,
-- so just brute force it.
syntax MkDefaultEnv = with Env
                       (| [], [default], [default, default],
                          [default, default, default],
                          [default, default, default, default],
                          [default, default, default, default, default],
                          [default, default, default, default, default, default],
                          [default, default, default, default, default, default, default],
                          [default, default, default, default, default, default, default, default] |)

%no_implicit
call : {a, b: _} -> {e : Effect} ->
       (eff : e t a b) ->
       {auto prf : EffElem e a xs} ->
      EffM m t xs (\v => updateResTy v xs prf eff)
call e {prf} = CallP prf e

implicit
lift : EffM m t ys ys' ->
       {auto prf : SubList ys xs} ->
       EffM m t xs (\v => updateWith (ys' v) xs prf)
lift e {prf} = LiftP prf e


-- --------------------------------------------------------- [ Running Effects ]
||| Run an effectful program.
|||
||| The content (`m`) in which to run the program is taken from the
||| environment in which the program is called. The `env` argument is
||| implicit and initialised automatically.
|||
||| @prog The effectful program to run.
%no_implicit
run : Applicative m =>
      (prog : EffM m a xs xs') -> {default MkDefaultEnv env : Env m xs} ->
      m a
run prog {env} = eff env prog (\r, env => pure r)

||| Run an effectful program in the identity context.
|||
||| A helper function useful for when the given context is 'pure'.
||| The `env` argument is implicit and initialised automatically.
|||
||| @prog The effectful program to run.
%no_implicit
runPure : (prog : EffM Basics.id a xs xs') ->
          {default MkDefaultEnv env : Env Basics.id xs} -> a
runPure prog {env} = eff env prog (\r, env => r)

||| Run an effectful program in a given context `m` with a default value for the environment.
|||
||| This is useful for when there is no default environment for the given context.
|||
||| @env The environment to use.
||| @prog The effectful program to run.
%no_implicit
runInit : Applicative m => (env : Env m xs) -> (prog : EffM m a xs xs') -> m a
runInit env prog = eff env prog (\r, env => pure r)

||| Run an effectful program with a given default value for the environment.
|||
||| A helper function useful for when the given context is 'pure' and there is no default environment.
|||
||| @env The environment to use.
||| @prog The effectful program to run.
%no_implicit
runPureInit : (env : Env Basics.id xs) -> (prog : EffM Basics.id a xs xs') -> a
runPureInit env prog = eff env prog (\r, env => r)

%no_implicit
runWith : (a -> m a) -> Env m xs -> EffM m a xs xs' -> m a
runWith inj env prog = eff env prog (\r, env => inj r)

%no_implicit
runEnv : Applicative m => Env m xs -> EffM m a xs xs' ->
         m (x : a ** Env m (xs' x))
runEnv env prog = eff env prog (\r, env => pure (r ** env))

-- ----------------------------------------------- [ some higher order things ]

mapE : (a -> {xs} EffM m b) -> List a -> {xs} EffM m (List b)
mapE f []        = pure []
mapE f (x :: xs) = [| f x :: mapE f xs |]


mapVE : (a -> {xs} EffM m b) ->
        Vect n a ->
        {xs} EffM m (Vect n b)
mapVE f []        = pure []
mapVE f (x :: xs) = [| f x :: mapVE f xs |]


when : Bool -> Lazy ({xs} EffM m ()) -> {xs} EffM m ()
when True  e = Force e
when False e = pure ()


-- --------------------------------------------------------------------- [ EOF ]<|MERGE_RESOLUTION|>--- conflicted
+++ resolved
@@ -84,14 +84,6 @@
 syntax "{" [inst] "==>" [outst] "}" [eff] = eff inst (\result => outst)
 
 -- --------------------------------------- [ Properties and Proof Construction ]
-<<<<<<< HEAD
-public export
-data SubList : List a -> List a -> Type where
-     SubNil : SubList [] []
-     Keep   : SubList xs ys -> SubList (x :: xs) (x :: ys)
-     Drop   : SubList xs ys -> SubList xs (x :: ys)
-=======
->>>>>>> 21e03477
 
 data SubElem : a -> List a -> Type where
   Z : SubElem a (a :: as)
@@ -104,36 +96,6 @@
 namespace Env
   public export
   data Env  : (m : Type -> Type) -> List EFFECT -> Type where
-<<<<<<< HEAD
-       Nil  : Env m Nil
-       (::) : Handler eff m => a -> Env m xs -> Env m (MkEff a eff :: xs)
-
-public export
-data EffElem : Effect -> Type ->
-               List EFFECT -> Type where
-     Here : EffElem x a (MkEff a x :: xs)
-     There : EffElem x a xs -> EffElem x a (y :: xs)
-
-||| make an environment corresponding to a sub-list
-private
-dropEnv : Env m ys -> SubList xs ys -> Env m xs
-dropEnv [] SubNil = []
-dropEnv (v :: vs) (Keep rest) = v :: dropEnv vs rest
-dropEnv (v :: vs) (Drop rest) = dropEnv vs rest
-
-public export
-updateWith : (ys' : List a) -> (xs : List a) ->
-             SubList ys xs -> List a
-updateWith (y :: ys) (x :: xs) (Keep rest) = y :: updateWith ys xs rest
-updateWith ys        (x :: xs) (Drop rest) = x :: updateWith ys xs rest
-updateWith []        []        SubNil      = []
-updateWith (y :: ys) []        SubNil      = y :: ys
-updateWith []        (x :: xs) (Keep rest) = []
-
-||| Put things back, replacing old with new in the sub-environment
-private
-rebuildEnv : Env m ys' -> (prf : SubList ys xs) ->
-=======
     Nil  : Env m Nil
     (::) : Handler eff m => a -> Env m xs -> Env m (MkEff a eff :: xs)
 
@@ -177,7 +139,6 @@
 
 ||| Put things back, replacing old with new in the sub-environment
 total rebuildEnv : {ys':List EFFECT} -> Env m ys' -> (prf : SubList ys xs) ->
->>>>>>> 21e03477
              Env m xs -> Env m (updateWith ys' xs prf)
 rebuildEnv [] SubNil env = env
 rebuildEnv (x :: xs) SubNil env = env
@@ -186,12 +147,8 @@
 
 -- -------------------------------------------------- [ The Effect EDSL itself ]
 
-<<<<<<< HEAD
-public export
-updateResTy : (val : t) ->
-=======
+public export
 total updateResTy : (val : t) ->
->>>>>>> 21e03477
               (xs : List EFFECT) -> EffElem e a xs -> e t a b ->
               List EFFECT
 updateResTy {b} val (MkEff a e :: xs) Here n = (MkEff (b val) e) :: xs
