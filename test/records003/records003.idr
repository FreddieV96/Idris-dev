record Person (age : Nat) where
  constructor MkPerson
  name : String
  
--set_param_age : (age_in : Nat) -> Person age -> Person age_in
--set_param_age age_in (MkPerson {age=age} name) = MkPerson {age=age_in} name

record Event where
  constructor MkEvent
  name : String
  organiser : Person a

record Meeting (year : Int) where
  constructor MkMeeting
  event : Event
  organiser : Person a

new_organiser : String -> List (Meeting x) -> List (Meeting x)
new_organiser n = map (record { event->organiser->name = n }) 

--set_param_year : (year_in : Int) -> Meeting year -> Meeting year_in
--set_param_year year_in (MkMeeting {year=year} event organiser) = MkMeeting {year=year_in} event organiser

next_year : Meeting x -> Meeting (x+1)
next_year m = record { organiser->param_age
                          = record { organiser->param_age } m + 1,
                       event->organiser->param_age
                          = record { event->organiser->param_age } m + 1,
                       param_year = _ } m

fred : Person 20
fred = MkPerson "Fred"

jim : Person 29
jim = MkPerson {age=29} "Jim"

idm : Event
idm = MkEvent "Idris Developers Meeting" fred

idm_gbg : Meeting 2014
idm_gbg = MkMeeting idm jim

test : Meeting 2015
test = next_year idm_gbg

main : IO ()
<<<<<<< HEAD
main = do print (record { event->organiser->name } test)
          print (record { event->organiser->param_age } test)
          print (record { event->organiser->param_age } idm_gbg)
          print (record { organiser->param_age } test)
          print (record { organiser->param_age } idm_gbg)
          print (record { param_year } idm_gbg)
=======
main = do printLn (record { event->organiser->name } test)
          printLn (record { event->organiser->age } test)
          printLn (record { event->organiser->age } idm_gbg)
          printLn (record { organiser->age } test)
          printLn (record { organiser->age } idm_gbg)
          printLn (record { year } idm_gbg)
>>>>>>> e5b50de7
<|MERGE_RESOLUTION|>--- conflicted
+++ resolved
@@ -1,9 +1,6 @@
 record Person (age : Nat) where
   constructor MkPerson
   name : String
-  
---set_param_age : (age_in : Nat) -> Person age -> Person age_in
---set_param_age age_in (MkPerson {age=age} name) = MkPerson {age=age_in} name
 
 record Event where
   constructor MkEvent
@@ -17,9 +14,6 @@
 
 new_organiser : String -> List (Meeting x) -> List (Meeting x)
 new_organiser n = map (record { event->organiser->name = n }) 
-
---set_param_year : (year_in : Int) -> Meeting year -> Meeting year_in
---set_param_year year_in (MkMeeting {year=year} event organiser) = MkMeeting {year=year_in} event organiser
 
 next_year : Meeting x -> Meeting (x+1)
 next_year m = record { organiser->param_age
@@ -44,18 +38,9 @@
 test = next_year idm_gbg
 
 main : IO ()
-<<<<<<< HEAD
-main = do print (record { event->organiser->name } test)
-          print (record { event->organiser->param_age } test)
-          print (record { event->organiser->param_age } idm_gbg)
-          print (record { organiser->param_age } test)
-          print (record { organiser->param_age } idm_gbg)
-          print (record { param_year } idm_gbg)
-=======
 main = do printLn (record { event->organiser->name } test)
-          printLn (record { event->organiser->age } test)
-          printLn (record { event->organiser->age } idm_gbg)
-          printLn (record { organiser->age } test)
-          printLn (record { organiser->age } idm_gbg)
-          printLn (record { year } idm_gbg)
->>>>>>> e5b50de7
+          printLn (record { event->organiser->param_age } test)
+          printLn (record { event->organiser->param_age } idm_gbg)
+          printLn (record { organiser->param_age } test)
+          printLn (record { organiser->param_age } idm_gbg)
+          printLn (record { param_year } idm_gbg)