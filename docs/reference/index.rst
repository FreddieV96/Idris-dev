--- conflicted
+++ resolved
@@ -24,9 +24,6 @@
    uniqueness-types
    ffi
    erasure
-<<<<<<< HEAD
-   elaborator-reflection
-=======
    semantic-highlighting
    repl
    syntax-guide
@@ -34,5 +31,6 @@
    compilation
    language-features
    language-extensions
+   elaborator-reflection
    misc
->>>>>>> 37119ebb
+
