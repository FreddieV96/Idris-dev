--- conflicted
+++ resolved
@@ -5,16 +5,13 @@
 * The Show class has been moved into Prelude.Show and augmented with the method
   showPrec, which allows correct parenthesization of showed terms. This comes
   with the type Prec of precedences and a few helper functions.
-<<<<<<< HEAD
 * New REPL command :printerdepth that sets the pretty-printer to only descend to
   some particular depth when printing. The default is set to a high number to
   make it less dangerous to experiment with infinite structures. Infinite depth
   can be set by calling :printerdepth with no argument.
-=======
 * Compiler output shows applications of >>= in do-notation
 * fromInteger i where i is an integer constant is now shown just as i in
   compiler output
->>>>>>> 1f2acded
 
 New in 0.9.18:
 --------------
