{-# LANGUAGE DeriveDataTypeable #-}
{-# OPTIONS_GHC -fwarn-incomplete-patterns #-}

module Idris.Error where

import Prelude hiding (catch)
import Idris.AbsSyntax
import Idris.Delaborate

import Idris.Core.Evaluate (ctxtAlist)
import Idris.Core.TT
import Idris.Core.Typecheck
import Idris.Core.Constraints
import Idris.Output

import System.Console.Haskeline
import System.Console.Haskeline.MonadException
import Control.Monad (when)
import Control.Monad.State.Strict
import System.IO.Error(isUserError, ioeGetErrorString)
import Data.Char
import Data.List (intercalate, isPrefixOf)
import qualified Data.Text as T
import Data.Typeable
import qualified Data.Traversable as Traversable
import qualified Data.Foldable as Foldable

iucheck :: Idris ()
iucheck = do tit <- typeInType
             ist <- getIState
             let cs = idris_constraints ist
             logLvl 7 $ "ALL CONSTRAINTS: " ++ show cs
             when (not tit) $
                   (tclift $ ucheck (idris_constraints ist)) `idrisCatch`
                              (\e -> do let fc = getErrSpan e
                                        setErrSpan fc
                                        iWarn fc $ pprintErr ist e)

showErr :: Err -> Idris String
showErr e = getIState >>= return . flip pshow e


report :: IOError -> String
report e
    | isUserError e = ioeGetErrorString e
    | otherwise     = show e

idrisCatch :: Idris a -> (Err -> Idris a) -> Idris a
idrisCatch = catchError


setAndReport :: Err -> Idris ()
setAndReport e = do ist <- getIState
                    case (unwrap e) of
                      At fc e -> do setErrSpan fc
                                    iWarn fc $ pprintErr ist e
                      _ -> do setErrSpan (getErrSpan e)
                              iWarn emptyFC $ pprintErr ist e
  where unwrap (ProofSearchFail e) = e -- remove bookkeeping constructor
        unwrap e = e

ifail :: String -> Idris a
ifail = throwError . Msg

ierror :: Err -> Idris a
ierror = throwError

tclift :: TC a -> Idris a
tclift (OK v) = return v
tclift (Error err@(At fc e)) = do setErrSpan fc; throwError err
tclift (Error err@(UniverseError fc _ _ _ _)) = do setErrSpan fc; throwError err
tclift (Error err) = throwError err

tctry :: TC a -> TC a -> Idris a
tctry tc1 tc2
    = case tc1 of
           OK v -> return v
           Error err -> tclift tc2

getErrSpan :: Err -> FC
getErrSpan (At fc _) = fc
getErrSpan (UniverseError fc _ _ _ _) = fc
getErrSpan _ = emptyFC

--------------------------------------------------------------------
-- Specific warnings not included in elaborator
--------------------------------------------------------------------
-- | Issue a warning on "with"-terms whose namespace is empty or nonexistent
warnDisamb :: IState -> PTerm -> Idris ()
warnDisamb ist (PQuote _) = return ()
warnDisamb ist (PRef _ _ _) = return ()
warnDisamb ist (PInferRef _ _ _) = return ()
warnDisamb ist (PPatvar _ _) = return ()
warnDisamb ist (PLam _ _ _ t b) = warnDisamb ist t >> warnDisamb ist b
warnDisamb ist (PPi _ _ _ t b) = warnDisamb ist t >> warnDisamb ist b
warnDisamb ist (PLet _ _ _ x t b) = warnDisamb ist x >> warnDisamb ist t >> warnDisamb ist b
warnDisamb ist (PTyped x t) = warnDisamb ist x >> warnDisamb ist t
warnDisamb ist (PApp _ t args) = warnDisamb ist t >>
                                 mapM_ (warnDisamb ist . getTm) args
warnDisamb ist (PAppBind _ f args) = warnDisamb ist f >>
                                     mapM_ (warnDisamb ist . getTm) args
warnDisamb ist (PMatchApp _ _) = return ()
warnDisamb ist (PCase _ tm cases) = warnDisamb ist tm >>
                                    mapM_ (\(x,y)-> warnDisamb ist x >> warnDisamb ist y) cases
warnDisamb ist (PIfThenElse _ c t f) = mapM_ (warnDisamb ist) [c, t, f]
warnDisamb ist (PTrue _ _) = return ()
warnDisamb ist (PResolveTC _) = return ()
warnDisamb ist (PRewrite _ x y z) = warnDisamb ist x >> warnDisamb ist y >>
                                    Foldable.mapM_ (warnDisamb ist) z
<<<<<<< HEAD
warnDisamb ist (PPair _ _ _ x y) = warnDisamb ist x >> warnDisamb ist y
warnDisamb ist (PDPair _ _ _ x y z) = warnDisamb ist x >> warnDisamb ist y >> warnDisamb ist z
warnDisamb ist (PAlternative _ tms) = mapM_ (warnDisamb ist) tms
=======
warnDisamb ist (PPair _ _ x y) = warnDisamb ist x >> warnDisamb ist y
warnDisamb ist (PDPair _ _ x y z) = warnDisamb ist x >> warnDisamb ist y >> warnDisamb ist z
warnDisamb ist (PAlternative _ _ tms) = mapM_ (warnDisamb ist) tms
>>>>>>> 5da0d605
warnDisamb ist (PHidden tm) = warnDisamb ist tm
warnDisamb ist (PType _) = return ()
warnDisamb ist (PUniverse _) = return ()
warnDisamb ist (PGoal _ x _ y) = warnDisamb ist x >> warnDisamb ist y
warnDisamb ist (PConstant _ _) = return ()
warnDisamb ist Placeholder = return ()
warnDisamb ist (PDoBlock steps) = mapM_ wStep steps
  where wStep (DoExp _ x) = warnDisamb ist x
        wStep (DoBind _ _ _ x) = warnDisamb ist x
        wStep (DoBindP _ x y cs) = warnDisamb ist x >> warnDisamb ist y >>
                                   mapM_ (\(x,y) -> warnDisamb ist x >> warnDisamb ist y) cs
        wStep (DoLet _ _ _ x y) = warnDisamb ist x >> warnDisamb ist y
        wStep (DoLetP _ x y) = warnDisamb ist x >> warnDisamb ist y
warnDisamb ist (PIdiom _ x) = warnDisamb ist x
warnDisamb ist (PReturn _) = return ()
warnDisamb ist (PMetavar _ _) = return ()
warnDisamb ist (PProof tacs) = mapM_ (Foldable.mapM_ (warnDisamb ist)) tacs
warnDisamb ist (PTactics tacs) = mapM_ (Foldable.mapM_ (warnDisamb ist)) tacs
warnDisamb ist (PElabError _) = return ()
warnDisamb ist PImpossible = return ()
warnDisamb ist (PCoerced tm) = warnDisamb ist tm
warnDisamb ist (PDisamb ds tm) = warnDisamb ist tm >>
                                 mapM_ warnEmpty ds
  where warnEmpty d =
          when (not (any (isIn d . fst) (ctxtAlist (tt_ctxt ist)))) $
            ierror . Msg $
              "Nothing found in namespace \"" ++
              intercalate "." (map T.unpack d) ++
              "\"."
        isIn d (NS _ ns) = isPrefixOf d ns
        isIn d _ = False

warnDisamb ist (PUnifyLog tm) = warnDisamb ist tm
warnDisamb ist (PNoImplicits tm) = warnDisamb ist tm
warnDisamb ist (PQuasiquote tm goal) = warnDisamb ist tm >>
                                       Foldable.mapM_ (warnDisamb ist) goal
warnDisamb ist (PUnquote tm) = warnDisamb ist tm
warnDisamb ist (PQuoteName _ _) = return ()
warnDisamb ist (PAs _ _ tm) = warnDisamb ist tm
warnDisamb ist (PAppImpl tm _) = warnDisamb ist tm
warnDisamb ist (PRunElab _ tm _) = warnDisamb ist tm<|MERGE_RESOLUTION|>--- conflicted
+++ resolved
@@ -107,15 +107,9 @@
 warnDisamb ist (PResolveTC _) = return ()
 warnDisamb ist (PRewrite _ x y z) = warnDisamb ist x >> warnDisamb ist y >>
                                     Foldable.mapM_ (warnDisamb ist) z
-<<<<<<< HEAD
 warnDisamb ist (PPair _ _ _ x y) = warnDisamb ist x >> warnDisamb ist y
 warnDisamb ist (PDPair _ _ _ x y z) = warnDisamb ist x >> warnDisamb ist y >> warnDisamb ist z
-warnDisamb ist (PAlternative _ tms) = mapM_ (warnDisamb ist) tms
-=======
-warnDisamb ist (PPair _ _ x y) = warnDisamb ist x >> warnDisamb ist y
-warnDisamb ist (PDPair _ _ x y z) = warnDisamb ist x >> warnDisamb ist y >> warnDisamb ist z
 warnDisamb ist (PAlternative _ _ tms) = mapM_ (warnDisamb ist) tms
->>>>>>> 5da0d605
 warnDisamb ist (PHidden tm) = warnDisamb ist tm
 warnDisamb ist (PType _) = return ()
 warnDisamb ist (PUniverse _) = return ()
