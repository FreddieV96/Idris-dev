{-# LANGUAGE MultiParamTypeClasses, FlexibleInstances, DeriveFunctor,
             DeriveDataTypeable, TypeSynonymInstances, PatternGuards #-}

module Idris.AbsSyntaxTree where

import Idris.Core.TT
import Idris.Core.Evaluate
import Idris.Core.Elaborate hiding (Tactic(..))
import Idris.Core.Typecheck
import Idris.Docstrings
import IRTS.Lang
import IRTS.CodegenCommon
import Util.Pretty
import Util.DynamicLinker

import Idris.Colours

import System.Console.Haskeline
import System.IO

import Control.Applicative ((<|>))

import Control.Monad.Trans.State.Strict
import Control.Monad.Trans.Except
import qualified Control.Monad.Trans.Class as Trans (lift)

import Data.Data (Data)
import Data.Function (on)
import Data.Generics.Uniplate.Data (universe)
import Data.List hiding (group)
import Data.Char
import qualified Data.Map.Strict as M
import qualified Data.Text as T
import Data.Either
import qualified Data.Set as S
import Data.Word (Word)
import Data.Maybe (fromMaybe, mapMaybe, maybeToList)
import Data.Traversable (Traversable)
import Data.Typeable
import Data.Foldable (Foldable)

import Debug.Trace

import Text.PrettyPrint.Annotated.Leijen

data ElabWhat = ETypes | EDefns | EAll
  deriving (Show, Eq)

-- Data to pass to recursively called elaborators; e.g. for where blocks,
-- paramaterised declarations, etc.

-- rec_elabDecl is used to pass the top level elaborator into other elaborators,
-- so that we can have mutually recursive elaborators in separate modules without
-- having to muck about with cyclic modules.
data ElabInfo = EInfo { params :: [(Name, PTerm)],
                        inblock :: Ctxt [Name], -- names in the block, and their params
                        liftname :: Name -> Name,
                        namespace :: Maybe [String],
                        elabFC :: Maybe FC,
                        rec_elabDecl :: ElabWhat -> ElabInfo -> PDecl ->
                                        Idris () }

toplevel :: ElabInfo
toplevel = EInfo [] emptyContext id Nothing Nothing (\_ _ _ -> fail "Not implemented")

eInfoNames :: ElabInfo -> [Name]
eInfoNames info = map fst (params info) ++ M.keys (inblock info)

data IOption = IOption { opt_logLevel   :: Int,
                         opt_typecase   :: Bool,
                         opt_typeintype :: Bool,
                         opt_coverage   :: Bool,
                         opt_showimp    :: Bool, -- ^^ show implicits
                         opt_errContext :: Bool,
                         opt_repl       :: Bool,
                         opt_verbose    :: Bool,
                         opt_nobanner   :: Bool,
                         opt_quiet      :: Bool,
                         opt_codegen    :: Codegen,
                         opt_outputTy   :: OutputType,
                         opt_ibcsubdir  :: FilePath,
                         opt_importdirs :: [FilePath],
                         opt_triple     :: String,
                         opt_cpu        :: String,
                         opt_cmdline    :: [Opt], -- remember whole command line
                         opt_origerr    :: Bool,
                         opt_autoSolve  :: Bool, -- ^ automatically apply "solve" tactic in prover
                         opt_autoImport :: [FilePath], -- ^ e.g. Builtins+Prelude
                         opt_optimise   :: [Optimisation]
                       }
    deriving (Show, Eq)

defaultOpts = IOption { opt_logLevel   = 0
                      , opt_typecase   = False
                      , opt_typeintype = False
                      , opt_coverage   = True
                      , opt_showimp    = False
                      , opt_errContext = False
                      , opt_repl       = True
                      , opt_verbose    = True
                      , opt_nobanner   = False
                      , opt_quiet      = False
                      , opt_codegen    = Via "c"
                      , opt_outputTy   = Executable
                      , opt_ibcsubdir  = ""
                      , opt_importdirs = []
                      , opt_triple     = ""
                      , opt_cpu        = ""
                      , opt_cmdline    = []
                      , opt_origerr    = False
                      , opt_autoSolve  = True
                      , opt_autoImport = []
                      , opt_optimise   = defaultOptimise
                      }

data PPOption = PPOption {
    ppopt_impl :: Bool -- ^^ whether to show implicits
} deriving (Show)

data Optimisation = PETransform -- partial eval and associated transforms
  deriving (Show, Eq)

defaultOptimise = [PETransform]

-- | Pretty printing options with default verbosity.
defaultPPOption :: PPOption
defaultPPOption = PPOption { ppopt_impl = False }

-- | Pretty printing options with the most verbosity.
verbosePPOption :: PPOption
verbosePPOption = PPOption { ppopt_impl = True }

-- | Get pretty printing options from the big options record.
ppOption :: IOption -> PPOption
ppOption opt = PPOption {
    ppopt_impl = opt_showimp opt
}

-- | Get pretty printing options from an idris state record.
ppOptionIst :: IState -> PPOption
ppOptionIst = ppOption . idris_options

data LanguageExt = TypeProviders | ErrorReflection deriving (Show, Eq, Read, Ord)

-- | The output mode in use
data OutputMode = RawOutput Handle -- ^ Print user output directly to the handle
                | IdeMode Integer Handle -- ^ Send IDE output for some request ID to the handle
                deriving Show

-- | How wide is the console?
data ConsoleWidth = InfinitelyWide -- ^ Have pretty-printer assume that lines should not be broken
                  | ColsWide Int -- ^ Manually specified - must be positive
                  | AutomaticWidth -- ^ Attempt to determine width, or 80 otherwise

-- | The global state used in the Idris monad
data IState = IState {
    tt_ctxt :: Context, -- ^ All the currently defined names and their terms
    idris_constraints :: [(UConstraint, FC)],
      -- ^ A list of universe constraints and their corresponding source locations
    idris_infixes :: [FixDecl], -- ^ Currently defined infix operators
    idris_implicits :: Ctxt [PArg],
    idris_statics :: Ctxt [Bool],
    idris_classes :: Ctxt ClassInfo,
    idris_dsls :: Ctxt DSL,
    idris_optimisation :: Ctxt OptInfo,
    idris_datatypes :: Ctxt TypeInfo,
    idris_namehints :: Ctxt [Name],
    idris_patdefs :: Ctxt ([([Name], Term, Term)], [PTerm]), -- not exported
      -- ^ list of lhs/rhs, and a list of missing clauses
    idris_flags :: Ctxt [FnOpt],
    idris_callgraph :: Ctxt CGInfo, -- name, args used in each pos
    idris_calledgraph :: Ctxt [Name],
    idris_docstrings :: Ctxt (Docstring DocTerm, [(Name, Docstring DocTerm)]),
    idris_moduledocs :: Ctxt (Docstring DocTerm),
    -- ^ module documentation is saved in a special MN so the context
    -- mechanism can be used for disambiguation
    idris_tyinfodata :: Ctxt TIData,
    idris_fninfo :: Ctxt FnInfo,
    idris_transforms :: Ctxt [(Term, Term)],
    idris_totcheck :: [(FC, Name)], -- names to check totality on
    idris_defertotcheck :: [(FC, Name)], -- names to check at the end
    idris_totcheckfail :: [(FC, String)],
    idris_options :: IOption,
    idris_name :: Int,
    idris_lineapps :: [((FilePath, Int), PTerm)],
          -- ^ Full application LHS on source line
    idris_metavars :: [(Name, (Maybe Name, Int, Bool))],
    -- ^ The currently defined but not proven metavariables. The Int
    -- is the number of vars to display as a context, the Maybe Name
    -- is its top-level function, and the Bool is whether :p is
    -- allowed
    idris_coercions :: [Name],
    idris_errRev :: [(Term, Term)],
    syntax_rules :: SyntaxRules,
    syntax_keywords :: [String],
    imported :: [FilePath], -- ^ The imported modules
    idris_scprims :: [(Name, (Int, PrimFn))],
    idris_objs :: [(Codegen, FilePath)],
    idris_libs :: [(Codegen, String)],
    idris_cgflags :: [(Codegen, String)],
    idris_hdrs :: [(Codegen, String)],
    idris_imported :: [(FilePath, Bool)], -- ^ Imported ibc file names, whether public
    proof_list :: [(Name, [String])],
    errSpan :: Maybe FC,
    parserWarnings :: [(FC, Err)],
    lastParse :: Maybe Name,
    indent_stack :: [Int],
    brace_stack :: [Maybe Int],
    lastTokenSpan :: Maybe FC, -- ^ What was the span of the latest token parsed?
    idris_parsedSpan :: Maybe FC,
    hide_list :: [(Name, Maybe Accessibility)],
    default_access :: Accessibility,
    default_total :: Bool,
    ibc_write :: [IBCWrite],
    compiled_so :: Maybe String,
    idris_dynamic_libs :: [DynamicLib],
    idris_language_extensions :: [LanguageExt],
    idris_outputmode :: OutputMode,
    idris_colourRepl :: Bool,
    idris_colourTheme :: ColourTheme,
    idris_errorhandlers :: [Name], -- ^ Global error handlers
    idris_nameIdx :: (Int, Ctxt (Int, Name)),
    idris_function_errorhandlers :: Ctxt (M.Map Name (S.Set Name)), -- ^ Specific error handlers
    module_aliases :: M.Map [T.Text] [T.Text],
    idris_consolewidth :: ConsoleWidth, -- ^ How many chars wide is the console?
    idris_postulates :: S.Set Name,
    idris_erasureUsed :: [(Name, Int)], -- ^ Function/constructor name, argument position is used
    idris_whocalls :: Maybe (M.Map Name [Name]),
    idris_callswho :: Maybe (M.Map Name [Name]),
    idris_repl_defs :: [Name], -- ^ List of names that were defined in the repl, and can be re-/un-defined
    elab_stack :: [Name], -- ^ Stack of names currently being elaborated
    idris_symbols :: M.Map Name Name, -- ^ Symbol table (preserves sharing of names)
    idris_exports :: [Name] -- ^ Functions with ExportList
   }

-- Required for parsers library, and therefore trifecta
instance Show IState where
  show = const "{internal state}"

data SizeChange = Smaller | Same | Bigger | Unknown
    deriving (Show, Eq)
{-!
deriving instance Binary SizeChange
deriving instance NFData SizeChange
!-}

type SCGEntry = (Name, [Maybe (Int, SizeChange)])
type UsageReason = (Name, Int)  -- fn_name, its_arg_number

data CGInfo = CGInfo { argsdef :: [Name],
                       calls :: [(Name, [[Name]])],
                       scg :: [SCGEntry],
                       argsused :: [Name],
                       usedpos :: [(Int, [UsageReason])] }
    deriving Show
{-!
deriving instance Binary CGInfo
deriving instance NFData CGInfo
!-}

primDefs = [sUN "unsafePerformPrimIO",
            sUN "mkLazyForeignPrim",
            sUN "mkForeignPrim",
            sUN "void"]

-- information that needs writing for the current module's .ibc file
data IBCWrite = IBCFix FixDecl
              | IBCImp Name
              | IBCStatic Name
              | IBCClass Name
              | IBCInstance Bool Name Name
              | IBCDSL Name
              | IBCData Name
              | IBCOpt Name
              | IBCMetavar Name
              | IBCSyntax Syntax
              | IBCKeyword String
              | IBCImport (Bool, FilePath) -- True = import public
              | IBCImportDir FilePath
              | IBCObj Codegen FilePath
              | IBCLib Codegen String
              | IBCCGFlag Codegen String
              | IBCDyLib String
              | IBCHeader Codegen String
              | IBCAccess Name Accessibility
              | IBCMetaInformation Name MetaInformation
              | IBCTotal Name Totality
              | IBCFlags Name [FnOpt]
              | IBCFnInfo Name FnInfo
              | IBCTrans Name (Term, Term)
              | IBCErrRev (Term, Term)
              | IBCCG Name
              | IBCDoc Name
              | IBCCoercion Name
              | IBCDef Name -- i.e. main context
              | IBCNameHint (Name, Name)
              | IBCLineApp FilePath Int PTerm
              | IBCErrorHandler Name
              | IBCFunctionErrorHandler Name Name Name
              | IBCPostulate Name
              | IBCTotCheckErr FC String
              | IBCParsedRegion FC
              | IBCModDocs Name -- ^ The name is the special name used to track module docs
              | IBCUsage (Name, Int)
              | IBCExport Name
  deriving Show

-- | The initial state for the compiler
idrisInit :: IState
idrisInit = IState initContext [] []
                   emptyContext emptyContext emptyContext emptyContext
                   emptyContext emptyContext emptyContext emptyContext
                   emptyContext emptyContext emptyContext emptyContext
                   emptyContext emptyContext emptyContext emptyContext
                   [] [] [] defaultOpts 6 [] [] [] [] emptySyntaxRules [] [] [] [] [] [] []
                   [] [] Nothing [] Nothing [] [] Nothing Nothing [] Hidden False [] Nothing [] []
                   (RawOutput stdout) True defaultTheme [] (0, emptyContext) emptyContext M.empty
                   AutomaticWidth S.empty [] Nothing Nothing [] [] M.empty []

-- | The monad for the main REPL - reading and processing files and updating
-- global state (hence the IO inner monad).
--type Idris = WriterT [Either String (IO ())] (State IState a))
type Idris = StateT IState (ExceptT Err IO)

catchError :: Idris a -> (Err -> Idris a) -> Idris a
catchError = liftCatch catchE

throwError :: Err -> Idris a
throwError = Trans.lift . throwE

-- Commands in the REPL

data Codegen = Via String
--              | ViaC
--              | ViaJava
--              | ViaNode
--              | ViaJavaScript
--              | ViaLLVM
             | Bytecode
    deriving (Show, Eq)
{-!
deriving instance NFData Codegen
!-}

data HowMuchDocs = FullDocs | OverviewDocs

-- | REPL commands
data Command = Quit
             | Help
             | Eval PTerm
             | NewDefn [PDecl] -- ^ Each 'PDecl' should be either a type declaration (at most one) or a clause defining the same name.
             | Undefine [Name]
             | Check PTerm
             | Core PTerm
             | DocStr (Either Name Const) HowMuchDocs
             | TotCheck Name
             | Reload
             | Load FilePath (Maybe Int) -- up to maximum line number
             | ChangeDirectory FilePath
             | ModImport String
             | Edit
             | Compile Codegen String
             | Execute
             | ExecVal PTerm
             | Metavars
             | Prove Name
             | AddProof (Maybe Name)
             | RmProof Name
             | ShowProof Name
             | Proofs
             | Universes
             | LogLvl Int
             | Spec PTerm
             | HNF PTerm
             | TestInline PTerm
             | Defn Name
             | Missing Name
             | DynamicLink FilePath
             | ListDynamic
             | Pattelab PTerm
             | Search [String] PTerm
             | CaseSplitAt Bool Int Name
             | AddClauseFrom Bool Int Name
             | AddProofClauseFrom Bool Int Name
             | AddMissing Bool Int Name
             | MakeWith Bool Int Name
             | MakeLemma Bool Int Name
             | DoProofSearch Bool Bool Int Name [Name]
               -- ^ the first bool is whether to update,
               -- the second is whether to search recursively (i.e. for the arguments)
             | SetOpt Opt
             | UnsetOpt Opt
             | NOP
             | SetColour ColourType IdrisColour
             | ColourOn
             | ColourOff
             | ListErrorHandlers
             | SetConsoleWidth ConsoleWidth
             | Apropos [String] String
             | WhoCalls Name
             | CallsWho Name
             | MakeDoc String                      -- IdrisDoc
             | Warranty
             | PrintDef Name
             | PPrint OutputFmt Int PTerm
             | TransformInfo Name
             -- Debugging commands
             | DebugInfo Name
             | DebugUnify PTerm PTerm

data OutputFmt = HTMLOutput | LaTeXOutput

data Opt = Filename String
         | Quiet
         | NoBanner
         | ColourREPL Bool
         | Idemode
         | IdemodeSocket
         | ShowLibs
         | ShowLibdir
         | ShowIncs
         | ShowPkgs
         | NoBasePkgs
         | NoPrelude
         | NoBuiltins -- only for the really primitive stuff!
         | NoREPL
         | OLogging Int
         | Output String
         | Interface
         | TypeCase
         | TypeInType
         | DefaultTotal
         | DefaultPartial
         | WarnPartial
         | WarnReach
         | NoCoverage
         | ErrContext
         | ShowImpl
         | Verbose
         | Port String         -- REPL TCP port
         | IBCSubDir String
         | ImportDir String
         | PkgBuild String
         | PkgInstall String
         | PkgClean String
         | PkgCheck String
         | PkgREPL String
         | PkgMkDoc String     -- IdrisDoc
         | PkgTest String
         | PkgIndex FilePath
         | WarnOnly
         | Pkg String
         | BCAsm String
         | DumpDefun String
         | DumpCases String
         | UseCodegen Codegen
         | OutputTy OutputType
         | Extension LanguageExt
         | InterpretScript String
         | EvalExpr String
         | TargetTriple String
         | TargetCPU String
         | OptLevel Int
         | AddOpt Optimisation
         | RemoveOpt Optimisation
         | Client String
         | ShowOrigErr
         | AutoWidth -- ^ Automatically adjust terminal width
         | AutoSolve -- ^ Automatically issue "solve" tactic in interactive prover
    deriving (Show, Eq)

-- Parsed declarations

data Fixity = Infixl { prec :: Int }
            | Infixr { prec :: Int }
            | InfixN { prec :: Int }
            | PrefixN { prec :: Int }
    deriving Eq
{-!
deriving instance Binary Fixity
deriving instance NFData Fixity
!-}

instance Show Fixity where
    show (Infixl i) = "infixl " ++ show i
    show (Infixr i) = "infixr " ++ show i
    show (InfixN i) = "infix " ++ show i
    show (PrefixN i) = "prefix " ++ show i

data FixDecl = Fix Fixity String
    deriving Eq

instance Show FixDecl where
  show (Fix f s) = show f ++ " " ++ s

{-!
deriving instance Binary FixDecl
deriving instance NFData FixDecl
!-}

instance Ord FixDecl where
    compare (Fix x _) (Fix y _) = compare (prec x) (prec y)


data Static = Static | Dynamic
  deriving (Show, Eq, Data, Typeable)
{-!
deriving instance Binary Static
deriving instance NFData Static
!-}

-- Mark bindings with their explicitness, and laziness
data Plicity = Imp { pargopts :: [ArgOpt],
                     pstatic :: Static,
                     pparam :: Bool,
                     pscoped :: Maybe ImplicitInfo -- Nothing, if top level
                   }
             | Exp { pargopts :: [ArgOpt],
                     pstatic :: Static,
                     pparam :: Bool }   -- this is a param (rather than index)
             | Constraint { pargopts :: [ArgOpt],
                            pstatic :: Static }
             | TacImp { pargopts :: [ArgOpt],
                        pstatic :: Static,
                        pscript :: PTerm }
  deriving (Show, Eq, Data, Typeable)

{-!
deriving instance Binary Plicity
deriving instance NFData Plicity
!-}

is_scoped :: Plicity -> Maybe ImplicitInfo
is_scoped (Imp _ _ _ s) = s
is_scoped _ = Nothing

impl = Imp [] Dynamic False Nothing
forall_imp = Imp [] Dynamic False (Just (Impl False))
forall_constraint = Imp [] Dynamic False (Just (Impl True))
expl = Exp [] Dynamic False
expl_param = Exp [] Dynamic True
constraint = Constraint [] Static
tacimpl t = TacImp [] Dynamic t

data FnOpt = Inlinable -- always evaluate when simplifying
           | TotalFn | PartialFn | CoveringFn
           | Coinductive | AssertTotal
           | Dictionary -- type class dictionary, eval only when
                        -- a function argument, and further evaluation resutls
           | Implicit -- implicit coercion
           | NoImplicit -- do not apply implicit coercions
           | CExport String    -- export, with a C name
           | ErrorHandler     -- ^^ an error handler for use with the ErrorReflection extension
           | ErrorReverse     -- ^^ attempt to reverse normalise before showing in error
           | Reflection -- a reflecting function, compile-time only
           | Specialise [(Name, Maybe Int)] -- specialise it, freeze these names
           | Constructor -- Data constructor type
    deriving (Show, Eq)
{-!
deriving instance Binary FnOpt
deriving instance NFData FnOpt
!-}

type FnOpts = [FnOpt]

inlinable :: FnOpts -> Bool
inlinable = elem Inlinable

dictionary :: FnOpts -> Bool
dictionary = elem Dictionary

-- | Data declaration options
data DataOpt = Codata -- ^ Set if the the data-type is coinductive
             | DefaultEliminator -- ^ Set if an eliminator should be generated for data type
             | DefaultCaseFun -- ^ Set if a case function should be generated for data type
             | DataErrRev
    deriving (Show, Eq)

type DataOpts = [DataOpt]

-- | Type provider - what to provide
data ProvideWhat' t = ProvTerm t t     -- ^ the first is the goal type, the second is the term
                    | ProvPostulate t  -- ^ goal type must be Type, so only term
    deriving (Show, Eq, Functor)

type ProvideWhat = ProvideWhat' PTerm

-- | Top-level declarations such as compiler directives, definitions,
-- datatypes and typeclasses.
data PDecl' t
   = PFix     FC Fixity [String] -- ^ Fixity declaration
   | PTy      (Docstring (Either Err PTerm)) [(Name, Docstring (Either Err PTerm))] SyntaxInfo FC FnOpts Name t   -- ^ Type declaration
   | PPostulate (Docstring (Either Err PTerm)) SyntaxInfo FC FnOpts Name t -- ^ Postulate
   | PClauses FC FnOpts Name [PClause' t]   -- ^ Pattern clause
   | PCAF     FC Name t -- ^ Top level constant
   | PData    (Docstring (Either Err PTerm)) [(Name, Docstring (Either Err PTerm))] SyntaxInfo FC DataOpts (PData' t)  -- ^ Data declaration.
   | PParams  FC [(Name, t)] [PDecl' t] -- ^ Params block
   | PNamespace String [PDecl' t] -- ^ New namespace
   | PRecord  (Docstring (Either Err PTerm)) SyntaxInfo FC DataOpts
              Name                 -- Record name
              [(Name, Plicity, t)] -- Params
              [(Name, Docstring (Either Err PTerm))] -- Params doc
              [(Name, Plicity, t)] -- Fields
              [(Name, Docstring (Either Err PTerm))] -- Fields doc
              (Maybe Name) -- Optional constructor name
              (Docstring (Either Err PTerm)) -- Constructor doc
              SyntaxInfo -- Constructor SyntaxInfo
              -- ^ Record declaration
     -- (Docstring (Either Err PTerm)) SyntaxInfo FC Name t DataOpts (Docstring (Either Err PTerm)) (Maybe Name) t  -- ^ Record declaration
   | PClass   (Docstring (Either Err PTerm)) SyntaxInfo FC
              [(Name, t)] -- constraints
              Name
              [(Name, t)] -- parameters
              [(Name, Docstring (Either Err PTerm))] -- parameter docstrings
              [Name] -- determining parameters
              [PDecl' t] -- declarations
              -- ^ Type class: arguments are documentation, syntax info, source location, constraints,
              -- class name, parameters, method declarations
   | PInstance
       (Docstring (Either Err PTerm)) -- Instance docs
       [(Name, Docstring (Either Err PTerm))] -- Parameter docs
       SyntaxInfo
       FC [(Name, t)] -- constraints
       Name -- class
       [t] -- parameters
       t -- full instance type
       (Maybe Name) -- explicit name
       [PDecl' t]
       -- ^ Instance declaration: arguments are documentation, syntax info, source
       -- location, constraints, class name, parameters, full instance
       -- type, optional explicit name, and definitions
   | PDSL     Name (DSL' t) -- ^ DSL declaration
   | PSyntax  FC Syntax -- ^ Syntax definition
   | PMutual  FC [PDecl' t] -- ^ Mutual block
   | PDirective (Idris ()) -- ^ Compiler directive. The parser inserts the corresponding action in the Idris monad.
   | PProvider (Docstring (Either Err PTerm)) SyntaxInfo FC (ProvideWhat' t) Name -- ^ Type provider. The first t is the type, the second is the term
   | PTransform FC Bool t t -- ^ Source-to-source transformation rule. If
                            -- bool is True, lhs and rhs must be convertible
 deriving Functor
{-!
deriving instance Binary PDecl'
deriving instance NFData PDecl'
!-}

-- For elaborator state
data EState = EState {
                  case_decls :: [PDecl],
                  delayed_elab :: [Elab' EState ()],
                  new_tyDecls :: [(Name, FC, [PArg], Type)]
              }

initEState :: EState
initEState = EState [] [] []

type ElabD a = Elab' EState a

-- | One clause of a top-level definition. Term arguments to constructors are:
--
-- 1. The whole application (missing for PClauseR and PWithR because they're within a "with" clause)
--
-- 2. The list of extra 'with' patterns
--
-- 3. The right-hand side
--
-- 4. The where block (PDecl' t)

data PClause' t = PClause  FC Name t [t] t              [PDecl' t] -- ^ A normal top-level definition.
                | PWith    FC Name t [t] t (Maybe Name) [PDecl' t]
                | PClauseR FC        [t] t              [PDecl' t]
                | PWithR   FC        [t] t (Maybe Name) [PDecl' t]
    deriving Functor
{-!
deriving instance Binary PClause'
deriving instance NFData PClause'
!-}

-- | Data declaration
data PData' t  = PDatadecl { d_name :: Name, -- ^ The name of the datatype
                             d_tcon :: t, -- ^ Type constructor
                             d_cons :: [(Docstring (Either Err PTerm), [(Name, Docstring (Either Err PTerm))], Name, t, FC, [Name])] -- ^ Constructors
                           }
                 -- ^ Data declaration
               | PLaterdecl { d_name :: Name, d_tcon :: t }
                 -- ^ "Placeholder" for data whose constructors are defined later
    deriving Functor
{-!
deriving instance Binary PData'
deriving instance NFData PData'
!-}

-- Handy to get a free function for applying PTerm -> PTerm functions
-- across a program, by deriving Functor

type PDecl   = PDecl' PTerm
type PData   = PData' PTerm
type PClause = PClause' PTerm

-- get all the names declared in a decl

declared :: PDecl -> [Name]
declared (PFix _ _ _) = []
declared (PTy _ _ _ _ _ n t) = [n]
declared (PPostulate _ _ _ _ n t) = [n]
declared (PClauses _ _ n _) = [] -- not a declaration
declared (PCAF _ n _) = [n]
declared (PData _ _ _ _ _ (PDatadecl n _ ts)) = n : map fstt ts
   where fstt (_, _, a, _, _, _) = a
declared (PData _ _ _ _ _ (PLaterdecl n _)) = [n]
declared (PParams _ _ ds) = concatMap declared ds
declared (PNamespace _ ds) = concatMap declared ds
<<<<<<< HEAD
declared (PRecord _ _ _ _ n ps _ fs _ cn _ _) = n : (map fstt ps) ++ (map fstt fs) ++ maybeToList cn
  where fstt (a, _, _) = a
declared (PClass _ _ _ _ n _ _ ms) = n : concatMap declared ms
=======
declared (PRecord _ _ _ n _ _ _ c _) = [n, c]
declared (PClass _ _ _ _ n _ _ _ ms) = n : concatMap declared ms
>>>>>>> e5b50de7
declared (PInstance _ _ _ _ _ _ _ _ _ _) = []
declared (PDSL n _) = [n]
declared (PSyntax _ _) = []
declared (PMutual _ ds) = concatMap declared ds
declared (PDirective _) = []
declared _ = []

-- get the names declared, not counting nested parameter blocks
tldeclared :: PDecl -> [Name]
tldeclared (PFix _ _ _) = []
tldeclared (PTy _ _ _ _ _ n t) = [n]
tldeclared (PPostulate _ _ _ _ n t) = [n]
tldeclared (PClauses _ _ n _) = [] -- not a declaration
tldeclared (PRecord _ _ _ _ n ps _ fs _ cn _ _) = n : (map fstt ps) ++ (map fstt fs) ++ maybeToList cn
  where fstt (a, _, _) = a
tldeclared (PData _ _ _ _ _ (PDatadecl n _ ts)) = n : map fstt ts
   where fstt (_, _, a, _, _, _) = a
tldeclared (PParams _ _ ds) = []
tldeclared (PMutual _ ds) = concatMap tldeclared ds
tldeclared (PNamespace _ ds) = concatMap tldeclared ds
tldeclared (PClass _ _ _ _ n _ _ _ ms) = concatMap tldeclared ms
tldeclared (PInstance _ _ _ _ _ _ _ _ _ _) = []
tldeclared _ = []

defined :: PDecl -> [Name]
defined (PFix _ _ _) = []
defined (PTy _ _ _ _ _ n t) = []
defined (PPostulate _ _ _ _ n t) = []
defined (PClauses _ _ n _) = [n] -- not a declaration
defined (PCAF _ n _) = [n]
defined (PData _ _ _ _ _ (PDatadecl n _ ts)) = n : map fstt ts
   where fstt (_, _, a, _, _, _) = a
defined (PData _ _ _ _ _ (PLaterdecl n _)) = []
defined (PParams _ _ ds) = concatMap defined ds
defined (PNamespace _ ds) = concatMap defined ds
<<<<<<< HEAD
defined (PRecord _ _ _ _ n ps _ fs _ cn _ _) = n : (map fstt ps) ++ (map fstt fs) ++ maybeToList cn
  where fstt (a, _, _) = a
defined (PClass _ _ _ _ n _ _ ms) = n : concatMap defined ms
=======
defined (PRecord _ _ _ n _ _ _ c _) = [n, c]
defined (PClass _ _ _ _ n _ _ _ ms) = n : concatMap defined ms
>>>>>>> e5b50de7
defined (PInstance _ _ _ _ _ _ _ _ _ _) = []
defined (PDSL n _) = [n]
defined (PSyntax _ _) = []
defined (PMutual _ ds) = concatMap defined ds
defined (PDirective _) = []
defined _ = []

updateN :: [(Name, Name)] -> Name -> Name
updateN ns n | Just n' <- lookup n ns = n'
updateN _  n = n

updateNs :: [(Name, Name)] -> PTerm -> PTerm
updateNs [] t = t
updateNs ns t = mapPT updateRef t
  where updateRef (PRef fc f) = PRef fc (updateN ns f)
        updateRef t = t

-- updateDNs :: [(Name, Name)] -> PDecl -> PDecl
-- updateDNs [] t = t
-- updateDNs ns (PTy s f n t)    | Just n' <- lookup n ns = PTy s f n' t
-- updateDNs ns (PClauses f n c) | Just n' <- lookup n ns = PClauses f n' (map updateCNs c)
--   where updateCNs ns (PClause n l ts r ds)
--             = PClause (updateN ns n) (fmap (updateNs ns) l)
--                                      (map (fmap (updateNs ns)) ts)
--                                      (fmap (updateNs ns) r)
--                                      (map (updateDNs ns) ds)
-- updateDNs ns c = c

data PunInfo = IsType | IsTerm | TypeOrTerm deriving (Eq, Show, Data, Typeable)

-- | High level language terms
data PTerm = PQuote Raw -- ^ Inclusion of a core term into the high-level language
           | PRef FC Name -- ^ A reference to a variable
           | PInferRef FC Name -- ^ A name to be defined later
           | PPatvar FC Name -- ^ A pattern variable
           | PLam FC Name PTerm PTerm -- ^ A lambda abstraction
           | PPi  Plicity Name PTerm PTerm -- ^ (n : t1) -> t2
           | PLet FC Name PTerm PTerm PTerm -- ^ A let binding
           | PTyped PTerm PTerm -- ^ Term with explicit type
           | PApp FC PTerm [PArg] -- ^ e.g. IO (), List Char, length x
           | PAppImpl PTerm [ImplicitInfo] -- ^ Implicit argument application (introduced during elaboration only)
           | PAppBind FC PTerm [PArg] -- ^ implicitly bound application
           | PMatchApp FC Name -- ^ Make an application by type matching
           | PCase FC PTerm [(PTerm, PTerm)] -- ^ A case expression. Args are source location, scrutinee, and a list of pattern/RHS pairs
           | PTrue FC PunInfo -- ^ Unit type..?
           | PRefl FC PTerm -- ^ The canonical proof of the equality type
           | PResolveTC FC -- ^ Solve this dictionary by type class resolution
           | PEq FC PTerm PTerm PTerm PTerm -- ^ Heterogeneous equality type: A = B
           | PRewrite FC PTerm PTerm (Maybe PTerm) -- ^ "rewrite" syntax, with optional result type
           | PPair FC PunInfo PTerm PTerm -- ^ A pair (a, b) and whether it's a product type or a pair (solved by elaboration)
           | PDPair FC PunInfo PTerm PTerm PTerm -- ^ A dependent pair (tm : a ** b) and whether it's a sigma type or a pair that inhabits one (solved by elaboration)
           | PAs FC Name PTerm -- ^ @-pattern, valid LHS only
           | PAlternative Bool [PTerm] -- ^ True if only one may work. (| A, B, C|)
           | PHidden PTerm -- ^ Irrelevant or hidden pattern
           | PType -- ^ 'Type' type
           | PUniverse Universe -- ^ Some universe
           | PGoal FC PTerm Name PTerm -- ^ quoteGoal, used for %reflection functions
           | PConstant Const -- ^ Builtin types
           | Placeholder -- ^ Underscore
           | PDoBlock [PDo] -- ^ Do notation
           | PIdiom FC PTerm -- ^ Idiom brackets
           | PReturn FC
           | PMetavar Name -- ^ A metavariable, ?name
           | PProof [PTactic] -- ^ Proof script
           | PTactics [PTactic] -- ^ As PProof, but no auto solving
           | PElabError Err -- ^ Error to report on elaboration
           | PImpossible -- ^ Special case for declaring when an LHS can't typecheck
           | PCoerced PTerm -- ^ To mark a coerced argument, so as not to coerce twice
           | PDisamb [[T.Text]] PTerm -- ^ Preferences for explicit namespaces
           | PUnifyLog PTerm -- ^ dump a trace of unifications when building term
           | PNoImplicits PTerm -- ^ never run implicit converions on the term
           | PQuasiquote PTerm (Maybe PTerm) -- ^ `(Term [: Term])
           | PUnquote PTerm -- ^ ~Term
           | PRunTactics FC PTerm -- ^ %runTactics tm - New-style proof script
       deriving (Eq, Data, Typeable)


{-!
deriving instance Binary PTerm
deriving instance NFData PTerm
!-}

mapPT :: (PTerm -> PTerm) -> PTerm -> PTerm
mapPT f t = f (mpt t) where
  mpt (PLam fc n t s) = PLam fc n (mapPT f t) (mapPT f s)
  mpt (PPi p n t s) = PPi p n (mapPT f t) (mapPT f s)
  mpt (PLet fc n ty v s) = PLet fc n (mapPT f ty) (mapPT f v) (mapPT f s)
  mpt (PRewrite fc t s g) = PRewrite fc (mapPT f t) (mapPT f s)
                                 (fmap (mapPT f) g)
  mpt (PApp fc t as) = PApp fc (mapPT f t) (map (fmap (mapPT f)) as)
  mpt (PAppBind fc t as) = PAppBind fc (mapPT f t) (map (fmap (mapPT f)) as)
  mpt (PCase fc c os) = PCase fc (mapPT f c) (map (pmap (mapPT f)) os)
  mpt (PEq fc lt rt l r) = PEq fc (mapPT f lt) (mapPT f rt) (mapPT f l) (mapPT f r)
  mpt (PTyped l r) = PTyped (mapPT f l) (mapPT f r)
  mpt (PPair fc p l r) = PPair fc p (mapPT f l) (mapPT f r)
  mpt (PDPair fc p l t r) = PDPair fc p (mapPT f l) (mapPT f t) (mapPT f r)
  mpt (PAlternative a as) = PAlternative a (map (mapPT f) as)
  mpt (PHidden t) = PHidden (mapPT f t)
  mpt (PDoBlock ds) = PDoBlock (map (fmap (mapPT f)) ds)
  mpt (PProof ts) = PProof (map (fmap (mapPT f)) ts)
  mpt (PTactics ts) = PTactics (map (fmap (mapPT f)) ts)
  mpt (PUnifyLog tm) = PUnifyLog (mapPT f tm)
  mpt (PDisamb ns tm) = PDisamb ns (mapPT f tm)
  mpt (PNoImplicits tm) = PNoImplicits (mapPT f tm)
  mpt (PGoal fc r n sc) = PGoal fc (mapPT f r) n (mapPT f sc)
  mpt x = x


data PTactic' t = Intro [Name] | Intros | Focus Name
                | Refine Name [Bool] | Rewrite t | DoUnify
                | Induction t
                | CaseTac t
                | Equiv t
                | Claim Name t
                | Unfocus
                | MatchRefine Name
                | LetTac Name t | LetTacTy Name t t
                | Exact t | Compute | Trivial | TCInstance
                | ProofSearch Bool Bool Int (Maybe Name) [Name]
                  -- ^ the bool is whether to search recursively
                | Solve
                | Attack
                | ProofState | ProofTerm | Undo
                | Try (PTactic' t) (PTactic' t)
                | TSeq (PTactic' t) (PTactic' t)
                | ApplyTactic t -- see Language.Reflection module
                | ByReflection t
                | Reflect t
                | Fill t
                | GoalType String (PTactic' t)
                | TCheck t
                | TEval t
                | TDocStr (Either Name Const)
                | TSearch t
                | Skip
                | TFail [ErrorReportPart]
                | Qed | Abandon
                | SourceFC
    deriving (Show, Eq, Functor, Foldable, Traversable, Data, Typeable)
{-!
deriving instance Binary PTactic'
deriving instance NFData PTactic'
!-}
instance Sized a => Sized (PTactic' a) where
  size (Intro nms) = 1 + size nms
  size Intros = 1
  size (Focus nm) = 1 + size nm
  size (Refine nm bs) = 1 + size nm + length bs
  size (Rewrite t) = 1 + size t
  size (Induction t) = 1 + size t
  size (LetTac nm t) = 1 + size nm + size t
  size (Exact t) = 1 + size t
  size Compute = 1
  size Trivial = 1
  size Solve = 1
  size Attack = 1
  size ProofState = 1
  size ProofTerm = 1
  size Undo = 1
  size (Try l r) = 1 + size l + size r
  size (TSeq l r) = 1 + size l + size r
  size (ApplyTactic t) = 1 + size t
  size (Reflect t) = 1 + size t
  size (Fill t) = 1 + size t
  size Qed = 1
  size Abandon = 1
  size Skip = 1
  size (TFail ts) = 1 + size ts
  size SourceFC = 1

type PTactic = PTactic' PTerm

data PDo' t = DoExp  FC t
            | DoBind FC Name t
            | DoBindP FC t t [(t,t)]
            | DoLet  FC Name t t
            | DoLetP FC t t
    deriving (Eq, Functor, Data, Typeable)
{-!
deriving instance Binary PDo'
deriving instance NFData PDo'
!-}

instance Sized a => Sized (PDo' a) where
  size (DoExp fc t) = 1 + size fc + size t
  size (DoBind fc nm t) = 1 + size fc + size nm + size t
  size (DoBindP fc l r alts) = 1 + size fc + size l + size r + size alts
  size (DoLet fc nm l r) = 1 + size fc + size nm + size l + size r
  size (DoLetP fc l r) = 1 + size fc + size l + size r

type PDo = PDo' PTerm

-- The priority gives a hint as to elaboration order. Best to elaborate
-- things early which will help give a more concrete type to other
-- variables, e.g. a before (interpTy a).

data PArg' t = PImp { priority :: Int,
                      machine_inf :: Bool, -- true if the machine inferred it
                      argopts :: [ArgOpt],
                      pname :: Name, getTm :: t }
             | PExp { priority :: Int,
                      argopts :: [ArgOpt],
                      pname :: Name,
                      getTm :: t }
             | PConstraint { priority :: Int,
                             argopts :: [ArgOpt],
                             pname :: Name,
                             getTm :: t }
             | PTacImplicit { priority :: Int,
                              argopts :: [ArgOpt],
                              pname :: Name,
                              getScript :: t,
                              getTm :: t }
    deriving (Show, Eq, Functor, Data, Typeable)

data ArgOpt = AlwaysShow | HideDisplay | InaccessibleArg
    deriving (Show, Eq, Data, Typeable)

instance Sized a => Sized (PArg' a) where
  size (PImp p _ l nm trm) = 1 + size nm + size trm
  size (PExp p l nm trm) = 1 + size nm + size trm
  size (PConstraint p l nm trm) = 1 + size nm +size nm +  size trm
  size (PTacImplicit p l nm scr trm) = 1 + size nm + size scr + size trm

{-!
deriving instance Binary PArg'
deriving instance NFData PArg'
!-}

pimp n t mach = PImp 1 mach [] n t
pexp t = PExp 1 [] (sMN 0 "arg") t
pconst t = PConstraint 1 [] (sMN 0 "carg") t
ptacimp n s t = PTacImplicit 2 [] n s t

type PArg = PArg' PTerm

-- | Get the highest FC in a term, if one exists
highestFC :: PTerm -> Maybe FC
highestFC (PQuote _) = Nothing
highestFC (PRef fc _) = Just fc
highestFC (PInferRef fc _) = Just fc
highestFC (PPatvar fc _) = Just fc
highestFC (PLam fc _ _ _) = Just fc
highestFC (PPi  _ _ _ _) = Nothing
highestFC (PLet fc _ _ _ _) = Just fc
highestFC (PTyped tm ty) = highestFC tm <|> highestFC ty
highestFC (PApp fc _ _) = Just fc
highestFC (PAppBind fc _ _) = Just fc
highestFC (PMatchApp fc _) = Just fc
highestFC (PCase fc _ _) = Just fc
highestFC (PTrue fc _) = Just fc
highestFC (PRefl fc _) = Just fc
highestFC (PResolveTC fc) = Just fc
highestFC (PEq fc _ _ _ _) = Just fc
highestFC (PRewrite fc _ _ _) = Just fc
highestFC (PPair fc _ _ _) = Just fc
highestFC (PDPair fc _ _ _ _) = Just fc
highestFC (PAs fc _ _) = Just fc
highestFC (PAlternative _ args) =
  case mapMaybe highestFC args of
    [] -> Nothing
    (fc:_) -> Just fc
highestFC (PHidden _) = Nothing
highestFC PType = Nothing
highestFC (PUniverse _) = Nothing
highestFC (PGoal fc _ _ _) = Just fc
highestFC (PConstant _) = Nothing
highestFC Placeholder = Nothing
highestFC (PDoBlock lines) =
  case map getDoFC lines of
    [] -> Nothing
    (fc:_) -> Just fc
  where
    getDoFC (DoExp fc t)          = fc
    getDoFC (DoBind fc nm t)      = fc
    getDoFC (DoBindP fc l r alts) = fc
    getDoFC (DoLet fc nm l r)     = fc
    getDoFC (DoLetP fc l r)       = fc

highestFC (PIdiom fc _) = Just fc
highestFC (PReturn fc) = Just fc
highestFC (PMetavar _) = Nothing
highestFC (PProof _) = Nothing
highestFC (PTactics _) = Nothing
highestFC (PElabError _) = Nothing
highestFC PImpossible = Nothing
highestFC (PCoerced tm) = highestFC tm
highestFC (PDisamb _ opts) = highestFC opts
highestFC (PUnifyLog tm) = highestFC tm
highestFC (PNoImplicits tm) = highestFC tm
highestFC (PQuasiquote _ _) = Nothing
highestFC (PUnquote tm) = highestFC tm

-- Type class data

data ClassInfo = CI { instanceName :: Name,
                      class_methods :: [(Name, (FnOpts, PTerm))],
                      class_defaults :: [(Name, (Name, PDecl))], -- method name -> default impl
                      class_default_superclasses :: [PDecl],
                      class_params :: [Name],
                      class_instances :: [Name],
                      class_determiners :: [Int] }
    deriving Show
{-!
deriving instance Binary ClassInfo
deriving instance NFData ClassInfo
!-}

-- Type inference data

data TIData = TIPartial -- ^ a function with a partially defined type
            | TISolution [Term] -- ^ possible solutions to a metavariable in a type
    deriving Show

-- | Miscellaneous information about functions
data FnInfo = FnInfo { fn_params :: [Int] }
    deriving Show
{-!
deriving instance Binary FnInfo
deriving instance NFData FnInfo
!-}

data OptInfo = Optimise { inaccessible :: [(Int,Name)],  -- includes names for error reporting
                          detaggable :: Bool }
    deriving Show
{-!
deriving instance Binary OptInfo
deriving instance NFData OptInfo
!-}


data TypeInfo = TI { con_names :: [Name],
                     codata :: Bool,
                     data_opts :: DataOpts,
                     param_pos :: [Int],
                     mutual_types :: [Name] }
    deriving Show
{-!
deriving instance Binary TypeInfo
deriving instance NFData TypeInfo
!-}

-- Syntactic sugar info

data DSL' t = DSL { dsl_bind    :: t,
                    dsl_return  :: t,
                    dsl_apply   :: t,
                    dsl_pure    :: t,
                    dsl_var     :: Maybe t,
                    index_first :: Maybe t,
                    index_next  :: Maybe t,
                    dsl_lambda  :: Maybe t,
                    dsl_let     :: Maybe t,
                    dsl_pi      :: Maybe t
                  }
    deriving (Show, Functor)
{-!
deriving instance Binary DSL'
deriving instance NFData DSL'
!-}

type DSL = DSL' PTerm

data SynContext = PatternSyntax | TermSyntax | AnySyntax
    deriving Show
{-!
deriving instance Binary SynContext
deriving instance NFData SynContext
!-}

data Syntax = Rule [SSymbol] PTerm SynContext
    deriving Show

syntaxNames :: Syntax -> [Name]
syntaxNames (Rule syms _ _) = mapMaybe ename syms
           where ename (Keyword n) = Just n
                 ename _           = Nothing

syntaxSymbols :: Syntax -> [SSymbol]
syntaxSymbols (Rule ss _ _) = ss
{-!
deriving instance Binary Syntax
deriving instance NFData Syntax
!-}

data SSymbol = Keyword Name
             | Symbol String
             | Binding Name
             | Expr Name
             | SimpleExpr Name
    deriving (Show, Eq)


{-!
deriving instance Binary SSymbol
deriving instance NFData SSymbol
!-}

newtype SyntaxRules = SyntaxRules { syntaxRulesList :: [Syntax] }

emptySyntaxRules :: SyntaxRules
emptySyntaxRules = SyntaxRules []

updateSyntaxRules :: [Syntax] -> SyntaxRules -> SyntaxRules
updateSyntaxRules rules (SyntaxRules sr) = SyntaxRules newRules
  where
    newRules = sortBy (ruleSort `on` syntaxSymbols) (rules ++ sr)

    ruleSort [] [] = EQ
    ruleSort [] _ = LT
    ruleSort _ [] = GT
    ruleSort (s1:ss1) (s2:ss2) =
      case symCompare s1 s2 of
        EQ -> ruleSort ss1 ss2
        r -> r

    -- Better than creating Ord instance for SSymbol since
    -- in general this ordering does not really make sense.
    symCompare (Keyword n1) (Keyword n2) = compare n1 n2
    symCompare (Keyword _) _ = LT
    symCompare (Symbol _) (Keyword _) = GT
    symCompare (Symbol s1) (Symbol s2) = compare s1 s2
    symCompare (Symbol _) _ = LT
    symCompare (Binding _) (Keyword _) = GT
    symCompare (Binding _) (Symbol _) = GT
    symCompare (Binding b1) (Binding b2) = compare b1 b2
    symCompare (Binding _) _ = LT
    symCompare (Expr _) (Keyword _) = GT
    symCompare (Expr _) (Symbol _) = GT
    symCompare (Expr _) (Binding _) = GT
    symCompare (Expr e1) (Expr e2) = compare e1 e2
    symCompare (Expr _) _ = LT
    symCompare (SimpleExpr _) (Keyword _) = GT
    symCompare (SimpleExpr _) (Symbol _) = GT
    symCompare (SimpleExpr _) (Binding _) = GT
    symCompare (SimpleExpr _) (Expr _) = GT
    symCompare (SimpleExpr e1) (SimpleExpr e2) = compare e1 e2

initDSL = DSL (PRef f (sUN ">>="))
              (PRef f (sUN "return"))
              (PRef f (sUN "<*>"))
              (PRef f (sUN "pure"))
              Nothing
              Nothing
              Nothing
              Nothing
              Nothing
              Nothing
  where f = fileFC "(builtin)"

data Using = UImplicit Name PTerm
           | UConstraint Name [Name]
    deriving (Show, Eq)
{-!
deriving instance Binary Using
deriving instance NFData Using
!-}

data SyntaxInfo = Syn { using :: [Using],
                        syn_params :: [(Name, PTerm)],
                        syn_namespace :: [String],
                        no_imp :: [Name],
                        imp_methods :: [Name], -- class methods. When expanding
                           -- implicits, these should be expanded even under
                           -- binders
                        decoration :: Name -> Name,
                        inPattern :: Bool,
                        implicitAllowed :: Bool,
                        maxline :: Maybe Int,
                        mut_nesting :: Int,
                        dsl_info :: DSL,
                        syn_in_quasiquote :: Int }
    deriving Show
{-!
deriving instance NFData SyntaxInfo
deriving instance Binary SyntaxInfo
!-}

defaultSyntax = Syn [] [] [] [] [] id False False Nothing 0 initDSL 0

expandNS :: SyntaxInfo -> Name -> Name
expandNS syn n@(NS _ _) = n
expandNS syn n = case syn_namespace syn of
                        [] -> n
                        xs -> sNS n xs


-- For inferring types of things

bi = fileFC "builtin"

inferTy   = sMN 0 "__Infer"
inferCon  = sMN 0 "__infer"
inferDecl = PDatadecl inferTy
                      PType
                      [(emptyDocstring, [], inferCon, PPi impl (sMN 0 "iType") PType (
                                                   PPi expl (sMN 0 "ival") (PRef bi (sMN 0 "iType"))
                                                   (PRef bi inferTy)), bi, [])]
inferOpts = []

infTerm t = PApp bi (PRef bi inferCon) [pimp (sMN 0 "iType") Placeholder True, pexp t]
infP = P (TCon 6 0) inferTy (TType (UVal 0))

getInferTerm, getInferType :: Term -> Term
getInferTerm (Bind n b sc) = Bind n b $ getInferTerm sc
getInferTerm (App (App _ _) tm) = tm
getInferTerm tm = tm -- error ("getInferTerm " ++ show tm)

getInferType (Bind n b sc) = Bind n (toTy b) $ getInferType sc
  where toTy (Lam t) = Pi Nothing t (TType (UVar 0))
        toTy (PVar t) = PVTy t
        toTy b = b
getInferType (App (App _ ty) _) = ty



-- Handy primitives: Unit, False, Pair, MkPair, =, mkForeign

primNames = [eqTy, eqCon, inferTy, inferCon]

unitTy   = sUN "Unit"
unitCon  = sUN "MkUnit"

falseDoc = fmap (const $ Msg "") . parseDocstring . T.pack $
             "The empty type, also known as the trivially false proposition." ++
             "\n\n" ++
             "Use `void` or `absurd` to prove anything if you have a variable " ++
             "of type `Void` in scope."
falseTy   = sUN "Void"

pairTy    = sNS (sUN "Pair") ["Builtins"]
pairCon   = sNS (sUN "MkPair") ["Builtins"]

upairTy    = sNS (sUN "UPair") ["Builtins"]
upairCon   = sNS (sUN "MkUPair") ["Builtins"]

eqTy = sUN "="
eqCon = sUN "Refl"
eqDoc =  fmap (const (Left $ Msg "")) . parseDocstring . T.pack $
          "The propositional equality type. A proof that `x` = `y`." ++
          "\n\n" ++
          "To use such a proof, pattern-match on it, and the two equal things will " ++
          "then need to be the _same_ pattern." ++
          "\n\n" ++
          "**Note**: Idris's equality type is potentially _heterogeneous_, which means that it " ++
          "is possible to state equalities between values of potentially different " ++
          "types. However, Idris will attempt the homogeneous case unless it fails to typecheck." ++
          "\n\n" ++
          "You may need to use `(~=~)` to explicitly request heterogeneous equality."

eqDecl = PDatadecl eqTy (piBindp impl [(n "A", PType), (n "B", PType)]
                                 (piBind [(n "x", PRef bi (n "A")), (n "y", PRef bi (n "B"))]
                                 PType))
                [(reflDoc, reflParamDoc,
                  eqCon, PPi impl (n "A") PType (
                                  PPi impl (n "x") (PRef bi (n "A"))
                                      (PApp bi (PRef bi eqTy) [pimp (n "A") Placeholder False,
                                                               pimp (n "B") Placeholder False,
                                                               pexp (PRef bi (n "x")),
                                                               pexp (PRef bi (n "x"))])), bi, [])]
    where n a = sUN a
          reflDoc = annotCode (const (Left $ Msg "")) . parseDocstring . T.pack $
                      "A proof that `x` in fact equals `x`. To construct this, you must have already " ++
                      "shown that both sides are in fact equal."
          reflParamDoc = [(n "A",  annotCode (const (Left $ Msg "")) . parseDocstring . T.pack $ "the type at which the equality is proven"),
                          (n "x",  annotCode (const (Left $ Msg "")) . parseDocstring . T.pack $ "the element shown to be equal to itself.")]

eqParamDoc = [(n "A", annotCode (const (Left $ Msg "")) . parseDocstring . T.pack $ "the type of the left side of the equality"),
              (n "B", annotCode (const (Left $ Msg "")) . parseDocstring . T.pack $ "the type of the right side of the equality")
              ]
    where n a = sUN a

eqOpts = []

-- | The special name to be used in the module documentation context -
-- not for use in the main definition context. The namespace around it
-- will determine the module to which the docs adhere.
modDocName :: Name
modDocName = sMN 0 "ModuleDocs"

-- Defined in builtins.idr
sigmaTy   = sNS (sUN "Sigma") ["Builtins"]
existsCon = sNS (sUN "MkSigma") ["Builtins"]

piBind :: [(Name, PTerm)] -> PTerm -> PTerm
piBind = piBindp expl

piBindp :: Plicity -> [(Name, PTerm)] -> PTerm -> PTerm
piBindp p [] t = t
piBindp p ((n, ty):ns) t = PPi p n ty (piBindp p ns t)


-- Pretty-printing declarations and terms

-- These "show" instances render to an absurdly wide screen because inserted line breaks
-- could interfere with interactive editing, which calls "show".

instance Show PTerm where
  showsPrec _ tm = (displayS . renderPretty 1.0 10000000 . prettyImp defaultPPOption) tm

instance Show PDecl where
  showsPrec _ d = (displayS . renderPretty 1.0 10000000 . showDeclImp verbosePPOption) d

instance Show PClause where
  showsPrec _ c = (displayS . renderPretty 1.0 10000000 . showCImp verbosePPOption) c

instance Show PData where
  showsPrec _ d = (displayS . renderPretty 1.0 10000000 . showDImp defaultPPOption) d

instance Pretty PTerm OutputAnnotation where
  pretty = prettyImp defaultPPOption

-- | Colourise annotations according to an Idris state. It ignores the names
-- in the annotation, as there's no good way to show extended information on a
-- terminal.
consoleDecorate :: IState -> OutputAnnotation -> String -> String
consoleDecorate ist _ | not (idris_colourRepl ist) = id
consoleDecorate ist (AnnConst c) = let theme = idris_colourTheme ist
                                   in if constIsType c
                                        then colouriseType theme
                                        else colouriseData theme
consoleDecorate ist (AnnData _ _) = colouriseData (idris_colourTheme ist)
consoleDecorate ist (AnnType _ _) = colouriseType (idris_colourTheme ist)
consoleDecorate ist (AnnBoundName _ True) = colouriseImplicit (idris_colourTheme ist)
consoleDecorate ist (AnnBoundName _ False) = colouriseBound (idris_colourTheme ist)
consoleDecorate ist AnnKeyword = colouriseKeyword (idris_colourTheme ist)
consoleDecorate ist (AnnName n _ _ _) = let ctxt  = tt_ctxt ist
                                            theme = idris_colourTheme ist
                                        in case () of
                                             _ | isDConName n ctxt     -> colouriseData theme
                                             _ | isFnName n ctxt       -> colouriseFun theme
                                             _ | isTConName n ctxt     -> colouriseType theme
                                             _ | isPostulateName n ist -> colourisePostulate theme
                                             _ | otherwise             -> id -- don't colourise unknown names
consoleDecorate ist (AnnFC _) = id
consoleDecorate ist (AnnTextFmt fmt) = Idris.Colours.colourise (colour fmt)
  where colour BoldText      = IdrisColour Nothing True False True False
        colour UnderlineText = IdrisColour Nothing True True False False
        colour ItalicText    = IdrisColour Nothing True False False True
consoleDecorate ist (AnnTerm _ _) = id
consoleDecorate ist (AnnSearchResult _) = id
consoleDecorate ist (AnnErr _) = id

isPostulateName :: Name -> IState -> Bool
isPostulateName n ist = S.member n (idris_postulates ist)

-- | Pretty-print a high-level closed Idris term with no information about precedence/associativity
prettyImp :: PPOption -- ^^ pretty printing options
          -> PTerm -- ^^ the term to pretty-print
          -> Doc OutputAnnotation
prettyImp impl = pprintPTerm impl [] [] []

-- | Serialise something to base64 using its Binary instance.

-- | Do the right thing for rendering a term in an IState
prettyIst ::  IState -> PTerm -> Doc OutputAnnotation
prettyIst ist = pprintPTerm (ppOptionIst ist) [] [] (idris_infixes ist)

-- | Pretty-print a high-level Idris term in some bindings context with infix info
pprintPTerm :: PPOption -- ^^ pretty printing options
            -> [(Name, Bool)] -- ^^ the currently-bound names and whether they are implicit
            -> [Name] -- ^^ names to always show in pi, even if not used
            -> [FixDecl] -- ^^ Fixity declarations
            -> PTerm -- ^^ the term to pretty-print
            -> Doc OutputAnnotation
pprintPTerm ppo bnd docArgs infixes = prettySe startPrec bnd
  where
    startPrec = 0
    funcAppPrec = 10

    prettySe :: Int -> [(Name, Bool)] -> PTerm -> Doc OutputAnnotation
    prettySe p bnd (PQuote r) =
        text "![" <> pretty r <> text "]"
    prettySe p bnd (PPatvar fc n) = pretty n
    prettySe p bnd e
      | Just str <- slist p bnd e = str
      | Just n <- snat p e = annotate (AnnData "Nat" "") (text (show n))
    prettySe p bnd (PRef fc n) = prettyName True (ppopt_impl ppo) bnd n
    prettySe p bnd (PLam fc n ty sc) =
      bracket p startPrec . group . align . hang 2 $
      text "\\" <> bindingOf n False <+> text "=>" <$>
      prettySe startPrec ((n, False):bnd) sc
    prettySe p bnd (PLet fc n ty v sc) =
      bracket p startPrec . group . align $
      kwd "let" <+> (group . align . hang 2 $ bindingOf n False <+> text "=" <$> prettySe startPrec bnd v) </>
      kwd "in" <+> (group . align . hang 2 $ prettySe startPrec ((n, False):bnd) sc)
    prettySe p bnd (PPi (Exp l s _) n ty sc)
      | n `elem` allNamesIn sc || ppopt_impl ppo || n `elem` docArgs =
          bracket p startPrec . group $
          enclose lparen rparen (group . align $ bindingOf n False <+> colon <+> prettySe startPrec bnd ty) <+>
          st <> text "->" <$> prettySe startPrec ((n, False):bnd) sc
      | otherwise                      =
          bracket p startPrec . group $
          group (prettySe (startPrec + 1) bnd ty <+> st) <> text "->" <$> group (prettySe startPrec ((n, False):bnd) sc)
      where
        st =
          case s of
            Static -> text "[static]" <> space
            _      -> empty
    prettySe p bnd (PPi (Imp l s _ fa) n ty sc)
      | ppopt_impl ppo =
          bracket p startPrec $
          lbrace <> bindingOf n True <+> colon <+> prettySe startPrec bnd ty <> rbrace <+>
          st <> text "->" </> prettySe startPrec ((n, True):bnd) sc
      | otherwise = prettySe startPrec ((n, True):bnd) sc
      where
        st =
          case s of
            Static -> text "[static]" <> space
            _      -> empty
    prettySe p bnd (PPi (Constraint _ _) n ty sc) =
      bracket p startPrec $
      prettySe (startPrec + 1) bnd ty <+> text "=>" </> prettySe startPrec ((n, True):bnd) sc
    prettySe p bnd (PPi (TacImp _ _ s) n ty sc) =
      bracket p startPrec $
      lbrace <> kwd "tacimp" <+> pretty n <+> colon <+> prettySe startPrec bnd ty <>
      rbrace <+> text "->" </> prettySe startPrec ((n, True):bnd) sc
    prettySe p bnd (PApp _ (PRef _ f) args) -- normal names, no explicit args
      | UN nm <- basename f
      , not (ppopt_impl ppo) && null (getShowArgs args) =
          prettyName True (ppopt_impl ppo) bnd f
    prettySe p bnd (PAppBind _ (PRef _ f) [])
      | not (ppopt_impl ppo) = text "!" <> prettyName True (ppopt_impl ppo) bnd f
    prettySe p bnd (PApp _ (PRef _ op) args) -- infix operators
      | UN nm <- basename op
      , not (tnull nm) &&
        (not (ppopt_impl ppo)) && (not $ isAlpha (thead nm)) =
          case getShowArgs args of
            [] -> opName True
            [x] -> group (opName True <$> group (prettySe startPrec bnd (getTm x)))
            [l,r] -> let precedence = maybe (startPrec - 1) prec f
                     in bracket p precedence $ inFix (getTm l) (getTm r)
            (l@(PExp _ _ _ _) : r@(PExp _ _ _ _) : rest) ->
                   bracket p funcAppPrec $
                          enclose lparen rparen (inFix (getTm l) (getTm r)) <+>
                          align (group (vsep (map (prettyArgS bnd) rest)))
            as -> opName True <+> align (vsep (map (prettyArgS bnd) as))
          where opName isPrefix = prettyName isPrefix (ppopt_impl ppo) bnd op
                f = getFixity (opStr op)
                left = case f of
                           Nothing -> funcAppPrec + 1
                           Just (Infixl p') -> p'
                           Just f' -> prec f' + 1
                right = case f of
                            Nothing -> funcAppPrec + 1
                            Just (Infixr p') -> p'
                            Just f' -> prec f' + 1
                inFix l r = align . group $
                  (prettySe left bnd l <+> opName False) <$>
                    group (prettySe right bnd r)
    prettySe p bnd (PApp _ hd@(PRef fc f) [tm]) -- symbols, like 'foo
      | PConstant (Idris.Core.TT.Str str) <- getTm tm,
        f == sUN "Symbol_" = annotate (AnnType ("'" ++ str) ("The symbol " ++ str)) $
                               char '\'' <> prettySe startPrec bnd (PRef fc (sUN str))
    prettySe p bnd (PApp _ f as) = -- Normal prefix applications
      let args = getShowArgs as
          fp   = prettySe (startPrec + 1) bnd f
          shownArgs = if ppopt_impl ppo then as else args
      in
        bracket p funcAppPrec . group $
            if null shownArgs
              then fp
              else fp <+> align (vsep (map (prettyArgS bnd) shownArgs))
    prettySe p bnd (PCase _ scr cases) =
      align $ kwd "case" <+> prettySe startPrec bnd scr <+> kwd "of" <$>
      indent 2 (vsep (map ppcase cases))
      where
        ppcase (l, r) = let prettyCase = prettySe startPrec
                                         ([(n, False) | n <- vars l] ++ bnd)
                        in nest nestingSize $
                             prettyCase l <+> text "=>" <+> prettyCase r
        -- Warning: this is a bit of a hack. At this stage, we don't have the
        -- global context, so we can't determine which names are constructors,
        -- which are types, and which are pattern variables on the LHS of the
        -- case pattern. We use the heuristic that names without a namespace
        -- are patvars, because right now case blocks in PTerms are always
        -- delaborated from TT before being sent to the pretty-printer. If they
        -- start getting printed directly, THIS WILL BREAK.
        -- Potential solution: add a list of known patvars to the cases in
        -- PCase, and have the delaborator fill it out, kind of like the pun
        -- disambiguation on PDPair.
        vars tm = filter noNS (allNamesIn tm)
        noNS (NS _ _) = False
        noNS _ = True

    prettySe p bnd (PHidden tm) = text "." <> prettySe funcAppPrec bnd tm
    prettySe p bnd (PRefl _ _) = annName eqCon $ text "Refl"
    prettySe p bnd (PResolveTC _) = text "resolvetc"
    prettySe p bnd (PTrue _ IsType) = annName unitTy $ text "()"
    prettySe p bnd (PTrue _ IsTerm) = annName unitCon $ text "()"
    prettySe p bnd (PTrue _ TypeOrTerm) = text "()"
    prettySe p bnd (PEq _ lt rt l r)
      | ppopt_impl ppo =
          bracket p eqPrec $
            enclose lparen rparen eq <+>
            align (group (vsep (map (prettyArgS bnd)
                                    [PImp 0 False [] (sUN "A") lt,
                                     PImp 0 False [] (sUN "B") rt,
                                     PExp 0 [] (sUN "x") l,
                                     PExp 0 [] (sUN "y") r])))
      | otherwise =
          bracket p eqPrec . align . group $
            prettyTerm l <+> eq <$> group (prettyTerm r)
      where eq = annName eqTy (text "=")
            eqPrec = startPrec
            prettyTerm = prettySe (eqPrec + 1) bnd
    prettySe p bnd (PRewrite _ l r _) =
      bracket p startPrec $
      text "rewrite" <+> prettySe (startPrec + 1) bnd l <+> text "in" <+> prettySe startPrec bnd r
    prettySe p bnd (PTyped l r) =
      lparen <> prettySe startPrec bnd l <+> colon <+> prettySe startPrec bnd r <> rparen
    prettySe p bnd pair@(PPair _ pun _ _) -- flatten tuples to the right, like parser
      | Just elts <- pairElts pair = enclose (ann lparen) (ann rparen) .
                                     align . group . vsep . punctuate (ann comma) $
                                     map (prettySe startPrec bnd) elts
        where ann = case pun of
                      TypeOrTerm -> id
                      IsType -> annName pairTy
                      IsTerm -> annName pairCon
    prettySe p bnd (PDPair _ pun l t r) =
      annotated lparen <>
      left <+>
      annotated (text "**") <+>
      prettySe startPrec (addBinding bnd) r <>
      annotated rparen
      where annotated = case pun of
              IsType -> annName sigmaTy
              IsTerm -> annName existsCon
              TypeOrTerm -> id
            (left, addBinding) = case (l, pun) of
              (PRef _ n, IsType) -> (bindingOf n False,        ((n, False) :))
              _ ->                  (prettySe startPrec bnd l, id            )
    prettySe p bnd (PAlternative a as) =
      lparen <> text "|" <> prettyAs <> text "|" <> rparen
        where
          prettyAs =
            foldr (\l -> \r -> l <+> text "," <+> r) empty $ map (prettySe startPrec bnd) as
    prettySe p bnd PType = annotate (AnnType "Type" "The type of types") $ text "Type"
    prettySe p bnd (PUniverse u) = annotate (AnnType (show u) "The type of unique types") $ text (show u)
    prettySe p bnd (PConstant c) = annotate (AnnConst c) (text (show c))
    -- XXX: add pretty for tactics
    prettySe p bnd (PProof ts) =
      text "proof" <+> lbrace <> nest nestingSize (text . show $ ts) <> rbrace
    prettySe p bnd (PTactics ts) =
      text "tactics" <+> lbrace <> nest nestingSize (text . show $ ts) <> rbrace
    prettySe p bnd (PMetavar n) = text "?" <> pretty n
    prettySe p bnd (PReturn f) = kwd "return"
    prettySe p bnd PImpossible = kwd "impossible"
    prettySe p bnd Placeholder = text "_"
    prettySe p bnd (PDoBlock _) = text "do block pretty not implemented"
    prettySe p bnd (PCoerced t) = prettySe p bnd t
    prettySe p bnd (PElabError s) = pretty s
    -- Quasiquote pprinting ignores bound vars
    prettySe p bnd (PQuasiquote t Nothing) = text "`(" <> prettySe p [] t <> text ")"
    prettySe p bnd (PQuasiquote t (Just g)) = text "`(" <> prettySe p [] t <+> colon <+> prettySe p [] g <> text ")"
    prettySe p bnd (PUnquote t) = text "~" <> prettySe p bnd t

    prettySe p bnd _ = text "missing pretty-printer for term"

    prettyArgS bnd (PImp _ _ _ n tm) = prettyArgSi bnd (n, tm)
    prettyArgS bnd (PExp _ _ _ tm)   = prettyArgSe bnd tm
    prettyArgS bnd (PConstraint _ _ _ tm) = prettyArgSc bnd tm
    prettyArgS bnd (PTacImplicit _ _ n _ tm) = prettyArgSti bnd (n, tm)

    prettyArgSe bnd arg = prettySe (funcAppPrec + 1) bnd arg
    prettyArgSi bnd (n, val) = lbrace <> pretty n <+> text "=" <+> prettySe startPrec bnd val <> rbrace
    prettyArgSc bnd val = lbrace <> lbrace <> prettySe startPrec bnd val <> rbrace <> rbrace
    prettyArgSti bnd (n, val) = lbrace <> kwd "auto" <+> pretty n <+> text "=" <+> prettySe startPrec bnd val <> rbrace

    annName :: Name -> Doc OutputAnnotation -> Doc OutputAnnotation
    annName n = annotate (AnnName n Nothing Nothing Nothing)

    opStr :: Name -> String
    opStr (NS n _) = opStr n
    opStr (UN n) = T.unpack n

    basename :: Name -> Name
    basename (NS n _) = basename n
    basename n = n

    slist' p bnd (PApp _ (PRef _ nil) _)
      | not (ppopt_impl ppo) && nsroot nil == sUN "Nil" = Just []
    slist' p bnd (PRef _ nil)
      | not (ppopt_impl ppo) && nsroot nil == sUN "Nil" = Just []
    slist' p bnd (PApp _ (PRef _ cons) args)
      | nsroot cons == sUN "::",
        (PExp {getTm=tl}):(PExp {getTm=hd}):imps <- reverse args,
        all isImp imps,
        Just tl' <- slist' p bnd tl
      = Just (hd:tl')
      where
        isImp (PImp {}) = True
        isImp _ = False
    slist' _ _ tm = Nothing

    slist p bnd e | Just es <- slist' p bnd e = Just $
      case es of [] -> annotate (AnnData "" "") $ text "[]"
                 [x] -> enclose left right . group $
                        prettySe p bnd x
                 xs -> (enclose left right .
                        align . group . vsep .
                        punctuate comma .
                        map (prettySe p bnd)) xs
      where left  = (annotate (AnnData "" "") (text "["))
            right = (annotate (AnnData "" "") (text "]"))
            comma = (annotate (AnnData "" "") (text ","))
    slist _ _ _ = Nothing

    pairElts :: PTerm -> Maybe [PTerm]
    pairElts (PPair _ _ x y) | Just elts <- pairElts y = Just (x:elts)
                             | otherwise = Just [x, y]
    pairElts _ = Nothing

    natns = "Prelude.Nat."

    snat p (PRef _ z)
      | show z == (natns++"Z") || show z == "Z" = Just 0
    snat p (PApp _ s [PExp {getTm=n}])
      | show s == (natns++"S") || show s == "S",
        Just n' <- snat p n
      = Just $ 1 + n'
    snat _ _ = Nothing

    bracket outer inner doc
      | outer > inner = lparen <> doc <> rparen
      | otherwise     = doc

    kwd = annotate AnnKeyword . text

    fixities :: M.Map String Fixity
    fixities = M.fromList [(s, f) | (Fix f s) <- infixes]

    getFixity :: String -> Maybe Fixity
    getFixity = flip M.lookup fixities

-- | Determine whether a name was the one inserted for a hole or
-- guess by the delaborator
isHoleName :: Name -> Bool
isHoleName (UN n) = n == T.pack "[__]"
isHoleName _      = False

-- | Check whether a PTerm has been delaborated from a Term containing a Hole or Guess
containsHole :: PTerm -> Bool
containsHole pterm = or [isHoleName n | PRef _ n <- take 1000 $ universe pterm]

-- | Pretty-printer helper for names that attaches the correct annotations
prettyName
  :: Bool -- ^^ whether the name should be parenthesised if it is an infix operator
  -> Bool -- ^^ whether to show namespaces
  -> [(Name, Bool)] -- ^^ the current bound variables and whether they are implicit
  -> Name -- ^^ the name to pprint
  -> Doc OutputAnnotation
prettyName infixParen showNS bnd n
    | (MN _ s) <- n, isPrefixOf "_" $ T.unpack s = text "_"
    | (UN n') <- n, T.unpack n' == "_" = text "_"
    | Just imp <- lookup n bnd = annotate (AnnBoundName n imp) fullName
    | otherwise                = annotate (AnnName n Nothing Nothing Nothing) fullName
  where fullName = text nameSpace <> parenthesise (text (baseName n))
        baseName (UN n) = T.unpack n
        baseName (NS n ns) = baseName n
        baseName (MN i s) = T.unpack s
        baseName other = show other
        nameSpace = case n of
          (NS n' ns) -> if showNS then (concatMap (++ ".") . map T.unpack . reverse) ns else ""
          _ -> ""
        isInfix = case baseName n of
          ""      -> False
          (c : _) -> not (isAlpha c)
        parenthesise = if isInfix && infixParen then enclose lparen rparen else id


showCImp :: PPOption -> PClause -> Doc OutputAnnotation
showCImp ppo (PClause _ n l ws r w)
 = prettyImp ppo l <+> showWs ws <+> text "=" <+> prettyImp ppo r
             <+> text "where" <+> text (show w)
  where
    showWs [] = empty
    showWs (x : xs) = text "|" <+> prettyImp ppo x <+> showWs xs
showCImp ppo (PWith _ n l ws r pn w)
 = prettyImp ppo l <+> showWs ws <+> text "with" <+> prettyImp ppo r
                 <+> braces (text (show w))
  where
    showWs [] = empty
    showWs (x : xs) = text "|" <+> prettyImp ppo x <+> showWs xs


showDImp :: PPOption -> PData -> Doc OutputAnnotation
showDImp ppo (PDatadecl n ty cons)
 = text "data" <+> text (show n) <+> colon <+> prettyImp ppo ty <+> text "where" <$>
    (indent 2 $ vsep (map (\ (_, _, n, t, _, _) -> pipe <+> prettyName True False [] n <+> colon <+> prettyImp ppo t) cons))

showDecls :: PPOption -> [PDecl] -> Doc OutputAnnotation
showDecls o ds = vsep (map (showDeclImp o) ds)

showDeclImp _ (PFix _ f ops) = text (show f) <+> cat (punctuate (text ",") (map text ops))
showDeclImp o (PTy _ _ _ _ _ n t) = text "tydecl" <+> text (showCG n) <+> colon <+> prettyImp o t
showDeclImp o (PClauses _ _ n cs) = text "pat" <+> text (showCG n) <+> text "\t" <+>
                                      indent 2 (vsep (map (showCImp o) cs))
showDeclImp o (PData _ _ _ _ _ d) = showDImp o { ppopt_impl = True } d
showDeclImp o (PParams _ ns ps) = text "params" <+> braces (text (show ns) <> line <> showDecls o ps <> line)
showDeclImp o (PNamespace n ps) = text "namespace" <+> text n <> braces (line <> showDecls o ps <> line)
showDeclImp _ (PSyntax _ syn) = text "syntax" <+> text (show syn)
showDeclImp o (PClass _ _ _ cs n ps _ _ ds)
   = text "class" <+> text (show cs) <+> text (show n) <+> text (show ps) <> line <> showDecls o ds
showDeclImp o (PInstance _ _ _ _ cs n _ t _ ds)
   = text "instance" <+> text (show cs) <+> text (show n) <+> prettyImp o t <> line <> showDecls o ds
showDeclImp _ _ = text "..."
-- showDeclImp (PImport o) = "import " ++ o

instance Show (Doc OutputAnnotation) where
  show = flip (displayS . renderCompact) ""

getImps :: [PArg] -> [(Name, PTerm)]
getImps [] = []
getImps (PImp _ _ _ n tm : xs) = (n, tm) : getImps xs
getImps (_ : xs) = getImps xs

getExps :: [PArg] -> [PTerm]
getExps [] = []
getExps (PExp _ _ _ tm : xs) = tm : getExps xs
getExps (_ : xs) = getExps xs

getShowArgs :: [PArg] -> [PArg]
getShowArgs [] = []
getShowArgs (e@(PExp _ _ _ tm) : xs) = e : getShowArgs xs
getShowArgs (e : xs) | AlwaysShow `elem` argopts e = e : getShowArgs xs
                     | PImp _ _ _ _ tm <- e
                     , containsHole tm       = e : getShowArgs xs
getShowArgs (_ : xs) = getShowArgs xs

getConsts :: [PArg] -> [PTerm]
getConsts [] = []
getConsts (PConstraint _ _ _ tm : xs) = tm : getConsts xs
getConsts (_ : xs) = getConsts xs

getAll :: [PArg] -> [PTerm]
getAll = map getTm


-- | Show Idris name
showName :: Maybe IState   -- ^^ the Idris state, for information about names and colours
         -> [(Name, Bool)] -- ^^ the bound variables and whether they're implicit
         -> PPOption         -- ^^ pretty printing options
         -> Bool           -- ^^ whether to colourise
         -> Name           -- ^^ the term to show
         -> String
showName ist bnd ppo colour n = case ist of
                                   Just i -> if colour then colourise n (idris_colourTheme i) else showbasic n
                                   Nothing -> showbasic n
    where name = if ppopt_impl ppo then show n else showbasic n
          showbasic n@(UN _) = showCG n
          showbasic (MN i s) = str s
          showbasic (NS n s) = showSep "." (map str (reverse s)) ++ "." ++ showbasic n
          showbasic (SN s) = show s
          fst3 (x, _, _) = x
          colourise n t = let ctxt' = fmap tt_ctxt ist in
                          case ctxt' of
                            Nothing -> name
                            Just ctxt | Just impl <- lookup n bnd -> if impl then colouriseImplicit t name
                                                                             else colouriseBound t name
                                      | isDConName n ctxt -> colouriseData t name
                                      | isFnName n ctxt   -> colouriseFun t name
                                      | isTConName n ctxt -> colouriseType t name
                                      -- The assumption is that if a name is not bound and does not exist in the
                                      -- global context, then we're somewhere in which implicit info has been lost
                                      -- (like error messages). Thus, unknown vars are colourised as implicits.
                                      | otherwise         -> colouriseImplicit t name

showTm :: IState -- ^^ the Idris state, for information about identifiers and colours
       -> PTerm  -- ^^ the term to show
       -> String
showTm ist = displayDecorated (consoleDecorate ist) .
             renderPretty 0.8 100000 .
             prettyImp (ppOptionIst ist)

-- | Show a term with implicits, no colours
showTmImpls :: PTerm -> String
showTmImpls = flip (displayS . renderCompact . prettyImp verbosePPOption) ""



instance Sized PTerm where
  size (PQuote rawTerm) = size rawTerm
  size (PRef fc name) = size name
  size (PLam fc name ty bdy) = 1 + size ty + size bdy
  size (PPi plicity name ty bdy) = 1 + size ty + size bdy
  size (PLet fc name ty def bdy) = 1 + size ty + size def + size bdy
  size (PTyped trm ty) = 1 + size trm + size ty
  size (PApp fc name args) = 1 + size args
  size (PAppBind fc name args) = 1 + size args
  size (PCase fc trm bdy) = 1 + size trm + size bdy
  size (PTrue fc _) = 1
  size (PRefl fc _) = 1
  size (PResolveTC fc) = 1
  size (PEq fc _ _ left right) = 1 + size left + size right
  size (PRewrite fc left right _) = 1 + size left + size right
  size (PPair fc _ left right) = 1 + size left + size right
  size (PDPair fs _ left ty right) = 1 + size left + size ty + size right
  size (PAlternative a alts) = 1 + size alts
  size (PHidden hidden) = size hidden
  size (PUnifyLog tm) = size tm
  size (PDisamb _ tm) = size tm
  size (PNoImplicits tm) = size tm
  size PType = 1
  size (PUniverse _) = 1
  size (PConstant const) = 1 + size const
  size Placeholder = 1
  size (PDoBlock dos) = 1 + size dos
  size (PIdiom fc term) = 1 + size term
  size (PReturn fc) = 1
  size (PMetavar name) = 1
  size (PProof tactics) = size tactics
  size (PElabError err) = size err
  size PImpossible = 1
  size _ = 0

getPArity :: PTerm -> Int
getPArity (PPi _ _ _ sc) = 1 + getPArity sc
getPArity _ = 0

-- Return all names, free or globally bound, in the given term.

allNamesIn :: PTerm -> [Name]
allNamesIn tm = nub $ ni [] tm
  where -- TODO THINK added niTacImp, but is it right?
    ni env (PRef _ n)
        | not (n `elem` env) = [n]
    ni env (PPatvar _ n) = [n]
    ni env (PApp _ f as)   = ni env f ++ concatMap (ni env) (map getTm as)
    ni env (PAppBind _ f as)   = ni env f ++ concatMap (ni env) (map getTm as)
    ni env (PCase _ c os)  = ni env c ++ concatMap (ni env) (map snd os)
    ni env (PLam fc n ty sc)  = ni env ty ++ ni (n:env) sc
    ni env (PPi p n ty sc) = niTacImp env p ++ ni env ty ++ ni (n:env) sc
    ni env (PHidden tm)    = ni env tm
    ni env (PEq _ _ _ l r)     = ni env l ++ ni env r
    ni env (PRewrite _ l r _) = ni env l ++ ni env r
    ni env (PTyped l r)    = ni env l ++ ni env r
    ni env (PPair _ _ l r)   = ni env l ++ ni env r
    ni env (PDPair _ _ (PRef _ n) t r)  = ni env t ++ ni (n:env) r
    ni env (PDPair _ _ l t r)  = ni env l ++ ni env t ++ ni env r
    ni env (PAlternative a ls) = concatMap (ni env) ls
    ni env (PUnifyLog tm)    = ni env tm
    ni env (PDisamb _ tm)    = ni env tm
    ni env (PNoImplicits tm)    = ni env tm
    ni env _               = []

    niTacImp env (TacImp _ _ scr) = ni env scr
    niTacImp _ _                   = []

-- Return all names defined in binders in the given term
boundNamesIn :: PTerm -> [Name]
boundNamesIn tm = nub $ ni tm
  where -- TODO THINK Added niTacImp, but is it right?
    ni (PApp _ f as)   = ni f ++ concatMap (ni) (map getTm as)
    ni (PAppBind _ f as)   = ni f ++ concatMap (ni) (map getTm as)
    ni (PCase _ c os)  = ni c ++ concatMap (ni) (map snd os)
    ni (PLam fc n ty sc)  = n : (ni ty ++ ni sc)
    ni (PLet fc n ty val sc)  = n : (ni ty ++ ni val ++ ni sc)
    ni (PPi p n ty sc) = niTacImp p ++ (n : (ni ty ++ ni sc))
    ni (PEq _ _ _ l r)     = ni l ++ ni r
    ni (PRewrite _ l r _) = ni l ++ ni r
    ni (PTyped l r)    = ni l ++ ni r
    ni (PPair _ _ l r)   = ni l ++ ni r
    ni (PDPair _ _ (PRef _ n) t r) = ni t ++ ni r
    ni (PDPair _ _ l t r) = ni l ++ ni t ++ ni r
    ni (PAlternative a as) = concatMap (ni) as
    ni (PHidden tm)    = ni tm
    ni (PUnifyLog tm)    = ni tm
    ni (PDisamb _ tm)    = ni tm
    ni (PNoImplicits tm) = ni tm
    ni _               = []

    niTacImp (TacImp _ _ scr) = ni scr
    niTacImp _                = []

-- Return names which are valid implicits in the given term (type).
implicitNamesIn :: [Name] -> IState -> PTerm -> [Name]
implicitNamesIn uvars ist tm = nub $ ni [] tm
  where
    ni env (PRef _ n)
        | not (n `elem` env)
            = case lookupTy n (tt_ctxt ist) of
                [] -> [n]
                _ -> if n `elem` uvars then [n] else []
    ni env (PApp _ f@(PRef _ n) as)
        | n `elem` uvars = ni env f ++ concatMap (ni env) (map getTm as)
        | otherwise = concatMap (ni env) (map getTm as)
    ni env (PApp _ f as) = ni env f ++ concatMap (ni env) (map getTm as)
    ni env (PAppBind _ f as)   = ni env f ++ concatMap (ni env) (map getTm as)
    ni env (PCase _ c os)  = ni env c ++
    -- names in 'os', not counting the names bound in the cases
                                (nub (concatMap (ni env) (map snd os))
                                     \\ nub (concatMap (ni env) (map fst os)))
    ni env (PLam fc n ty sc)  = ni env ty ++ ni (n:env) sc
    ni env (PPi p n ty sc) = ni env ty ++ ni (n:env) sc
    ni env (PEq _ _ _ l r)     = ni env l ++ ni env r
    ni env (PRewrite _ l r _) = ni env l ++ ni env r
    ni env (PTyped l r)    = ni env l ++ ni env r
    ni env (PPair _ _ l r)   = ni env l ++ ni env r
    ni env (PDPair _ _ (PRef _ n) t r) = ni env t ++ ni (n:env) r
    ni env (PDPair _ _ l t r) = ni env l ++ ni env t ++ ni env r
    ni env (PAlternative a as) = concatMap (ni env) as
    ni env (PHidden tm)    = ni env tm
    ni env (PUnifyLog tm)    = ni env tm
    ni env (PDisamb _ tm)    = ni env tm
    ni env (PNoImplicits tm) = ni env tm
    ni env _               = []

-- Return names which are free in the given term.
namesIn :: [(Name, PTerm)] -> IState -> PTerm -> [Name]
namesIn uvars ist tm = nub $ ni [] tm
  where
    ni env (PRef _ n)
        | not (n `elem` env)
            = case lookupTy n (tt_ctxt ist) of
                [] -> [n]
                _ -> if n `elem` (map fst uvars) then [n] else []
    ni env (PApp _ f as)   = ni env f ++ concatMap (ni env) (map getTm as)
    ni env (PAppBind _ f as)   = ni env f ++ concatMap (ni env) (map getTm as)
    ni env (PCase _ c os)  = ni env c ++
    -- names in 'os', not counting the names bound in the cases
                                (nub (concatMap (ni env) (map snd os))
                                     \\ nub (concatMap (ni env) (map fst os)))
    ni env (PLam fc n ty sc)  = ni env ty ++ ni (n:env) sc
    ni env (PPi p n ty sc) = niTacImp env p ++ ni env ty ++ ni (n:env) sc
    ni env (PEq _ _ _ l r)     = ni env l ++ ni env r
    ni env (PRewrite _ l r _) = ni env l ++ ni env r
    ni env (PTyped l r)    = ni env l ++ ni env r
    ni env (PPair _ _ l r)   = ni env l ++ ni env r
    ni env (PDPair _ _ (PRef _ n) t r) = ni env t ++ ni (n:env) r
    ni env (PDPair _ _ l t r) = ni env l ++ ni env t ++ ni env r
    ni env (PAlternative a as) = concatMap (ni env) as
    ni env (PHidden tm)    = ni env tm
    ni env (PUnifyLog tm)    = ni env tm
    ni env (PDisamb _ tm)    = ni env tm
    ni env (PNoImplicits tm) = ni env tm
    ni env _               = []

    niTacImp env (TacImp _ _ scr) = ni env scr
    niTacImp _ _                  = []

-- Return which of the given names are used in the given term.

usedNamesIn :: [Name] -> IState -> PTerm -> [Name]
usedNamesIn vars ist tm = nub $ ni [] tm
  where -- TODO THINK added niTacImp, but is it right?
    ni env (PRef _ n)
        | n `elem` vars && not (n `elem` env)
            = case lookupDefExact n (tt_ctxt ist) of
                Nothing -> [n]
                _ -> []
    ni env (PApp _ f as)   = ni env f ++ concatMap (ni env) (map getTm as)
    ni env (PAppBind _ f as)   = ni env f ++ concatMap (ni env) (map getTm as)
    ni env (PCase _ c os)  = ni env c ++ concatMap (ni env) (map snd os)
    ni env (PLam fc n ty sc)  = ni env ty ++ ni (n:env) sc
    ni env (PPi p n ty sc) = niTacImp env p ++ ni env ty ++ ni (n:env) sc
    ni env (PEq _ _ _ l r)     = ni env l ++ ni env r
    ni env (PRewrite _ l r _) = ni env l ++ ni env r
    ni env (PTyped l r)    = ni env l ++ ni env r
    ni env (PPair _ _ l r)   = ni env l ++ ni env r
    ni env (PDPair _ _ (PRef _ n) t r) = ni env t ++ ni (n:env) r
    ni env (PDPair _ _ l t r) = ni env l ++ ni env t ++ ni env r
    ni env (PAlternative a as) = concatMap (ni env) as
    ni env (PHidden tm)    = ni env tm
    ni env (PUnifyLog tm)    = ni env tm
    ni env (PDisamb _ tm)    = ni env tm
    ni env (PNoImplicits tm) = ni env tm
    ni env _               = []

    niTacImp env (TacImp _ _ scr) = ni env scr
    niTacImp _ _                = []

-- Return the list of inaccessible (= dotted) positions for a name.
getErasureInfo :: IState -> Name -> [Int]
getErasureInfo ist n =
    case lookupCtxtExact n (idris_optimisation ist) of
        Just (Optimise inacc detagg) -> map fst inacc
        Nothing -> []<|MERGE_RESOLUTION|>--- conflicted
+++ resolved
@@ -598,15 +598,14 @@
    | PNamespace String [PDecl' t] -- ^ New namespace
    | PRecord  (Docstring (Either Err PTerm)) SyntaxInfo FC DataOpts
               Name                 -- Record name
-              [(Name, Plicity, t)] -- Params
-              [(Name, Docstring (Either Err PTerm))] -- Params doc
+              [(Name, Plicity, t)] -- Parameters
+              [(Name, Docstring (Either Err PTerm))] -- Parameter docs
               [(Name, Plicity, t)] -- Fields
               [(Name, Docstring (Either Err PTerm))] -- Fields doc
               (Maybe Name) -- Optional constructor name
               (Docstring (Either Err PTerm)) -- Constructor doc
               SyntaxInfo -- Constructor SyntaxInfo
               -- ^ Record declaration
-     -- (Docstring (Either Err PTerm)) SyntaxInfo FC Name t DataOpts (Docstring (Either Err PTerm)) (Maybe Name) t  -- ^ Record declaration
    | PClass   (Docstring (Either Err PTerm)) SyntaxInfo FC
               [(Name, t)] -- constraints
               Name
@@ -708,14 +707,9 @@
 declared (PData _ _ _ _ _ (PLaterdecl n _)) = [n]
 declared (PParams _ _ ds) = concatMap declared ds
 declared (PNamespace _ ds) = concatMap declared ds
-<<<<<<< HEAD
-declared (PRecord _ _ _ _ n ps _ fs _ cn _ _) = n : (map fstt ps) ++ (map fstt fs) ++ maybeToList cn
+declared (PRecord _ _ _ _ n ps _ fs _ cn _ _) = n : maybeToList cn -- : (map fstt ps) ++ (map fstt fs) ++ maybeToList cn
   where fstt (a, _, _) = a
-declared (PClass _ _ _ _ n _ _ ms) = n : concatMap declared ms
-=======
-declared (PRecord _ _ _ n _ _ _ c _) = [n, c]
 declared (PClass _ _ _ _ n _ _ _ ms) = n : concatMap declared ms
->>>>>>> e5b50de7
 declared (PInstance _ _ _ _ _ _ _ _ _ _) = []
 declared (PDSL n _) = [n]
 declared (PSyntax _ _) = []
@@ -729,7 +723,7 @@
 tldeclared (PTy _ _ _ _ _ n t) = [n]
 tldeclared (PPostulate _ _ _ _ n t) = [n]
 tldeclared (PClauses _ _ n _) = [] -- not a declaration
-tldeclared (PRecord _ _ _ _ n ps _ fs _ cn _ _) = n : (map fstt ps) ++ (map fstt fs) ++ maybeToList cn
+tldeclared (PRecord _ _ _ _ n ps _ fs _ cn _ _) = n : maybeToList cn -- (map fstt ps) ++ (map fstt fs) ++ maybeToList cn
   where fstt (a, _, _) = a
 tldeclared (PData _ _ _ _ _ (PDatadecl n _ ts)) = n : map fstt ts
    where fstt (_, _, a, _, _, _) = a
@@ -751,14 +745,9 @@
 defined (PData _ _ _ _ _ (PLaterdecl n _)) = []
 defined (PParams _ _ ds) = concatMap defined ds
 defined (PNamespace _ ds) = concatMap defined ds
-<<<<<<< HEAD
-defined (PRecord _ _ _ _ n ps _ fs _ cn _ _) = n : (map fstt ps) ++ (map fstt fs) ++ maybeToList cn
+defined (PRecord _ _ _ _ n ps _ fs _ cn _ _) = n : maybeToList cn -- (map fstt ps) ++ (map fstt fs) ++ maybeToList cn
   where fstt (a, _, _) = a
-defined (PClass _ _ _ _ n _ _ ms) = n : concatMap defined ms
-=======
-defined (PRecord _ _ _ n _ _ _ c _) = [n, c]
 defined (PClass _ _ _ _ n _ _ _ ms) = n : concatMap defined ms
->>>>>>> e5b50de7
 defined (PInstance _ _ _ _ _ _ _ _ _ _) = []
 defined (PDSL n _) = [n]
 defined (PSyntax _ _) = []
