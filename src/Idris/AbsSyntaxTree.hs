--- conflicted
+++ resolved
@@ -509,12 +509,9 @@
          | AutoSolve -- ^ Automatically issue "solve" tactic in old-style interactive prover
          | UseConsoleWidth ConsoleWidth
          | DumpHighlights
-<<<<<<< HEAD
+         | DesugarNats
          | NoElimDeprecationWarnings -- ^ Don't show deprecation warnings for %elim
          | NoOldTacticDeprecationWarnings -- ^ Don't show deprecation warnings for old-style tactics
-=======
-         | DesugarNats
->>>>>>> aba225c3
     deriving (Show, Eq)
 
 data ElabShellCmd = EQED | EAbandon | EUndo | EProofState | EProofTerm
