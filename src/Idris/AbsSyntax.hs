--- conflicted
+++ resolved
@@ -1004,15 +1004,9 @@
                  PDPair f hls p (PRef f' fcs n') (en t) (en (shadow n n' r))
     en (PRewrite f l r g) = PRewrite f (en l) (en r) (fmap en g)
     en (PTyped l r) = PTyped (en l) (en r)
-<<<<<<< HEAD
     en (PPair f hls p l r) = PPair f hls p (en l) (en r)
     en (PDPair f hls p l t r) = PDPair f hls p (en l) (en t) (en r)
-    en (PAlternative a as) = PAlternative a (map en as)
-=======
-    en (PPair f p l r) = PPair f p (en l) (en r)
-    en (PDPair f p l t r) = PDPair f p (en l) (en t) (en r)
-    en (PAlternative ms a as) = PAlternative ms a (map en as)
->>>>>>> 5da0d605
+    en (PAlternative ns a as) = PAlternative ns a (map en as)
     en (PHidden t) = PHidden (en t)
     en (PUnifyLog t) = PUnifyLog (en t)
     en (PDisamb ds t) = PDisamb ds (en t)
@@ -1181,15 +1175,9 @@
     pri (PAppBind _ f as) = max 1 (max (pri f) (foldr max 0 (map (pri.getTm) as)))
     pri (PCase _ f as) = max 1 (max (pri f) (foldr max 0 (map (pri.snd) as)))
     pri (PTyped l r) = pri l
-<<<<<<< HEAD
     pri (PPair _ _ _ l r) = max 1 (max (pri l) (pri r))
     pri (PDPair _ _ _ l t r) = max 1 (max (pri l) (max (pri t) (pri r)))
-    pri (PAlternative a as) = maximum (map pri as)
-=======
-    pri (PPair _ _ l r) = max 1 (max (pri l) (pri r))
-    pri (PDPair _ _ l t r) = max 1 (max (pri l) (max (pri t) (pri r)))
-    pri (PAlternative ms a as) = maximum (map pri as)
->>>>>>> 5da0d605
+    pri (PAlternative _ a as) = maximum (map pri as)
     pri (PConstant _ _) = 0
     pri Placeholder = 1
     pri _ = 3
@@ -1579,13 +1567,8 @@
          = let l' = ai qq env ds l
                t' = ai qq env ds t
                r' = ai qq env ds r in
-<<<<<<< HEAD
            PDPair fc hls p l' t' r'
-    ai qq env ds (PAlternative a as)
-=======
-           PDPair fc p l' t' r'
     ai qq env ds (PAlternative ms a as)
->>>>>>> 5da0d605
            = let as' = map (ai qq env ds) as in
                  PAlternative ms a as'
     ai qq env _ (PDisamb ds' as) = ai qq env ds' as
@@ -1706,13 +1689,8 @@
                     then Right $ PApp fc (PRef ffc [ffc] f) as
                     else Right $ mkPApp fc (length as) (PRef ffc [ffc] f) as
             alts -> Right $
-<<<<<<< HEAD
-                         PAlternative (ExactlyOne True) $
+                         PAlternative [] (ExactlyOne True) $
                            map (\(f', ns) -> mkPApp fc (length ns) (PRef ffc [ffc] (isImpName f f'))
-=======
-                         PAlternative [] (ExactlyOne True) $
-                           map (\(f', ns) -> mkPApp fc (length ns) (PRef ffc (isImpName f f'))
->>>>>>> 5da0d605
                                                   (insertImpl ns as)) alts
   where
     -- if the name is in imp_meths, we should actually refer to the bound
@@ -1874,15 +1852,9 @@
     su (PAlternative ms b alts)
        = let alts' = filter (/= Placeholder) (map su alts) in
              if null alts' then Placeholder
-<<<<<<< HEAD
-                           else PAlternative b alts'
+                           else PAlternative ms b alts'
     su (PPair fc hls p l r) = PPair fc hls p (su l) (su r)
     su (PDPair fc hls p l t r) = PDPair fc hls p (su l) (su t) (su r)
-=======
-                           else PAlternative ms b alts'
-    su (PPair fc p l r) = PPair fc p (su l) (su r)
-    su (PDPair fc p l t r) = PDPair fc p (su l) (su t) (su r)
->>>>>>> 5da0d605
     su t@(PLam fc _ _ _ _) = PHidden t
     su t@(PPi _ _ _ _ _) = PHidden t
     su t@(PConstant _ c) | isTypeConst c = PHidden t
@@ -1997,7 +1969,6 @@
                                            return (ml ++ mr)
     match (PTyped l r) x = match l x
     match x (PTyped l r) = match x l
-<<<<<<< HEAD
     match (PPair _ _ _ l r) (PPair _ _ _ l' r') = do ml <- match' l l'
                                                      mr <- match' r r'
                                                      return (ml ++ mr)
@@ -2005,17 +1976,7 @@
                                                             mt <- match' t t'
                                                             mr <- match' r r'
                                                             return (ml ++ mt ++ mr)
-    match (PAlternative a as) (PAlternative a' as')
-=======
-    match (PPair _ _ l r) (PPair _ _ l' r') = do ml <- match' l l'
-                                                 mr <- match' r r'
-                                                 return (ml ++ mr)
-    match (PDPair _ _ l t r) (PDPair _ _ l' t' r') = do ml <- match' l l'
-                                                        mt <- match' t t'
-                                                        mr <- match' r r'
-                                                        return (ml ++ mt ++ mr)
     match (PAlternative _ a as) (PAlternative _ a' as')
->>>>>>> 5da0d605
         = do ms <- zipWithM match' as as'
              return (concat ms)
     match a@(PAlternative _ _ as) b
@@ -2097,15 +2058,9 @@
     sm xs (PRewrite f x y tm) = PRewrite f (sm xs x) (sm xs y)
                                            (fmap (sm xs) tm)
     sm xs (PTyped x y) = PTyped (sm xs x) (sm xs y)
-<<<<<<< HEAD
     sm xs (PPair f hls p x y) = PPair f hls p (sm xs x) (sm xs y)
     sm xs (PDPair f hls p x t y) = PDPair f hls p (sm xs x) (sm xs t) (sm xs y)
-    sm xs (PAlternative a as) = PAlternative a (map (sm xs) as)
-=======
-    sm xs (PPair f p x y) = PPair f p (sm xs x) (sm xs y)
-    sm xs (PDPair f p x t y) = PDPair f p (sm xs x) (sm xs t) (sm xs y)
     sm xs (PAlternative ms a as) = PAlternative ms a (map (sm xs) as)
->>>>>>> 5da0d605
     sm xs (PHidden x) = PHidden (sm xs x)
     sm xs (PUnifyLog x) = PUnifyLog (sm xs x)
     sm xs (PNoImplicits x) = PNoImplicits (sm xs x)
@@ -2130,15 +2085,9 @@
     sm (PIfThenElse fc c t f) = PIfThenElse fc (sm c) (sm t) (sm f)
     sm (PRewrite f x y tm) = PRewrite f (sm x) (sm y) (fmap sm tm)
     sm (PTyped x y) = PTyped (sm x) (sm y)
-<<<<<<< HEAD
     sm (PPair f hls p x y) = PPair f hls p (sm x) (sm y)
     sm (PDPair f hls p x t y) = PDPair f hls p (sm x) (sm t) (sm y)
-    sm (PAlternative a as) = PAlternative a (map sm as)
-=======
-    sm (PPair f p x y) = PPair f p (sm x) (sm y)
-    sm (PDPair f p x t y) = PDPair f p (sm x) (sm t) (sm y)
     sm (PAlternative ms a as) = PAlternative ms a (map sm as)
->>>>>>> 5da0d605
     sm (PTactics ts) = PTactics (map (fmap sm) ts)
     sm (PProof ts) = PProof (map (fmap sm) ts)
     sm (PHidden x) = PHidden (sm x)
@@ -2223,21 +2172,12 @@
               alts' <- mapM (\(x,y)-> do x' <- mkUniq nmap x; y' <- mkUniq nmap y
                                          return (x', y')) alts
               return $! PCase fc t' alts'
-<<<<<<< HEAD
-  mkUniq (PIfThenElse fc c t f)
-         = liftM3 (PIfThenElse fc) (mkUniq c) (mkUniq t) (mkUniq f)
-  mkUniq (PPair fc hls p l r)
-         = do l' <- mkUniq l; r' <- mkUniq r
-              return $! PPair fc hls p l' r'
-  mkUniq (PDPair fc hls p (PRef fc' hls' n) t sc)
-=======
   mkUniq nmap (PIfThenElse fc c t f)
          = liftM3 (PIfThenElse fc) (mkUniq nmap c) (mkUniq nmap t) (mkUniq nmap f)
-  mkUniq nmap (PPair fc p l r)
+  mkUniq nmap (PPair fc hls p l r)
          = do l' <- mkUniq nmap l; r' <- mkUniq nmap r
-              return $! PPair fc p l' r'
-  mkUniq nmap (PDPair fc p (PRef fc' n) t sc)
->>>>>>> 5da0d605
+              return $! PPair fc hls p l' r'
+  mkUniq nmap (PDPair fc hls p (PRef fc' hls' n) t sc)
       | t /= Placeholder
          = do env <- get
               (n', sc') <- if n `S.member` env
@@ -2245,31 +2185,13 @@
                                       return (n', sc) -- shadow n n' sc)
                               else return (n, sc)
               put (S.insert n' env)
-<<<<<<< HEAD
-              t' <- mkUniq t
-              sc'' <- mkUniq sc'
-              return $! PDPair fc hls p (PRef fc' hls' n') t' sc''
-  mkUniq (PDPair fc hls p l t r)
-         = do l' <- mkUniq l; t' <- mkUniq t; r' <- mkUniq r
-              return $! PDPair fc hls p l' t' r'
-  mkUniq (PAlternative b as)
-         = liftM (PAlternative b) (mapM mkUniq as)
-  mkUniq (PHidden t) = liftM PHidden (mkUniq t)
-  mkUniq (PUnifyLog t) = liftM PUnifyLog (mkUniq t)
-  mkUniq (PDisamb n t) = liftM (PDisamb n) (mkUniq t)
-  mkUniq (PNoImplicits t) = liftM PNoImplicits (mkUniq t)
-  mkUniq (PProof ts) = liftM PProof (mapM mkUniqT ts)
-  mkUniq (PTactics ts) = liftM PTactics (mapM mkUniqT ts)
-  mkUniq (PRunElab fc ts ns) = liftM (\tm -> PRunElab fc tm ns) (mkUniq ts)
-  mkUniq t = return t
-=======
               let nmap' = M.insert n n' nmap
               t' <- mkUniq nmap t
               sc'' <- mkUniq nmap' sc'
-              return $! PDPair fc p (PRef fc' n') t' sc''
-  mkUniq nmap (PDPair fc p l t r)
+              return $! PDPair fc hls p (PRef fc' hls' n') t' sc''
+  mkUniq nmap (PDPair fc hls p l t r)
          = do l' <- mkUniq nmap l; t' <- mkUniq nmap t; r' <- mkUniq nmap r
-              return $! PDPair fc p l' t' r'
+              return $! PDPair fc hls p l' t' r'
   mkUniq nmap (PAlternative ns b as)
          -- store the nmap and defer the rest until we've pruned the set
          -- during elaboration
@@ -2285,4 +2207,3 @@
     where
       shadowAll [] t = t
       shadowAll ((n, n') : ns) t = shadow n n' (shadowAll ns t)
->>>>>>> 5da0d605
