--- conflicted
+++ resolved
@@ -104,12 +104,9 @@
               <|> try (do cmd ["errorhandlers"]; eof ; return ListErrorHandlers)
               <|> try (do cmd ["consolewidth"]; w <- pConsoleWidth ; return (SetConsoleWidth w))
               <|> try (do cmd ["apropos"]; str <- many anyChar ; return (Apropos str))
-<<<<<<< HEAD
               <|> try (do cmd ["wc", "whocalls"]; P.whiteSpace; n <- P.fnName ; return (WhoCalls n))
               <|> try (do cmd ["cw", "callswho"]; P.whiteSpace; n <- P.fnName ; return (CallsWho n))
-=======
-              <|> try (do cmd ["mkdoc"]; str <- many anyChar; return (MakeDoc str))                 -- IdrisDoc
->>>>>>> 028301c8
+              <|> try (do cmd ["mkdoc"]; str <- many anyChar; return (MakeDoc str))
               <|> do P.whiteSpace; do eof; return NOP
                              <|> do t <- P.fullExpr defaultSyntax; return (Eval t)
 
