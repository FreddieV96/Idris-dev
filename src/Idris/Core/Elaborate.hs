{-# LANGUAGE MultiParamTypeClasses, FlexibleInstances, PatternGuards #-}

{- A high level language of tactic composition, for building
   elaborators from a high level language into the core theory.

   This is our interface to proof construction, rather than
   ProofState, because this gives us a language to build derived
   tactics out of the primitives.
-}

module Idris.Core.Elaborate(module Idris.Core.Elaborate,
                            module Idris.Core.ProofState) where

import Idris.Core.ProofState
import Idris.Core.ProofTerm(bound_in, getProofTerm, mkProofTerm, bound_in_term,
                            refocus)
import Idris.Core.TT
import Idris.Core.Evaluate
import Idris.Core.Typecheck
import Idris.Core.Unify
import Idris.Core.DeepSeq

import Control.DeepSeq
import Control.Monad.State.Strict
import Data.Char
import Data.List
import Debug.Trace

import Util.Pretty hiding (fill)

-- I don't really want this here, but it's useful for the test shell
data Command = Theorem Name Raw
             | Eval Raw
             | Quit
             | Print Name
             | Tac (Elab ())

data ElabState aux = ES (ProofState, aux) String (Maybe (ElabState aux))
  deriving Show

type Elab' aux a = StateT (ElabState aux) TC a
type Elab a = Elab' () a

proof :: ElabState aux -> ProofState
proof (ES (p, _) _ _) = p

-- Insert a 'proofSearchFail' error if necessary to shortcut any further
-- fruitless searching
proofFail :: Elab' aux a -> Elab' aux a
proofFail e = do s <- get
                 case runStateT e s of
                      OK (a, s') -> do put s'
                                       return $! a
                      Error err -> lift $ Error (ProofSearchFail err)

explicit :: Name -> Elab' aux ()
explicit n = do ES (p, a) s m <- get
                let p' = p { dontunify = n : dontunify p }
                put (ES (p', a) s m)

saveState :: Elab' aux ()
saveState = do e@(ES p s _) <- get
               put (ES p s (Just e))

loadState :: Elab' aux ()
loadState = do (ES p s e) <- get
               case e of
                  Just st -> put st
                  _ -> lift $ Error . Msg $ "Nothing to undo"

getNameFrom :: Name -> Elab' aux Name
getNameFrom n = do (ES (p, a) s e) <- get
                   let next = nextname p
                   let p' = p { nextname = next + 1 } 
                   put (ES (p', a) s e)
                   let n' = case n of
                        UN x -> MN (next+100) x
                        MN i x -> if i == 99999 
                                     then MN (next+500) x
                                     else MN (next+100) x
                        NS (UN x) s -> MN (next+100) x
                        _ -> n
                   return $! n'

setNextName :: Elab' aux ()
setNextName = do env <- get_env
                 ES (p, a) s e <- get
                 let pargs = map fst (getArgTys (ptype p))
                 initNextNameFrom (pargs ++ map fst env)

initNextNameFrom :: [Name] -> Elab' aux ()
initNextNameFrom ns = do ES (p, a) s e <- get
                         let n' = maxName (nextname p) ns 
                         put (ES (p { nextname = n' }, a) s e)
  where
    maxName m ((MN i _) : xs) = maxName (max m i) xs
    maxName m (_ : xs) = maxName m xs
    maxName m [] = m + 1

errAt :: String -> Name -> Elab' aux a -> Elab' aux a
errAt thing n elab = do s <- get
                        case runStateT elab s of
                             OK (a, s') -> do put s'
                                              return $! a
                             Error (At f e) ->
                                 lift $ Error (At f (Elaborating thing n e))
                             Error e -> lift $ Error (Elaborating thing n e)

erun :: FC -> Elab' aux a -> Elab' aux a
erun f elab = do s <- get
                 case runStateT elab s of
                    OK (a, s')     -> do put s'
                                         return $! a
                    Error (ProofSearchFail (At f e))
                                   -> lift $ Error (ProofSearchFail (At f e))
                    Error (At f e) -> lift $ Error (At f e)
                    Error e        -> lift $ Error (At f e)

runElab :: aux -> Elab' aux a -> ProofState -> TC (a, ElabState aux)
runElab a e ps = runStateT e (ES (ps, a) "" Nothing)

execElab :: aux -> Elab' aux a -> ProofState -> TC (ElabState aux)
execElab a e ps = execStateT e (ES (ps, a) "" Nothing)

initElaborator :: Name -> Context -> Type -> ProofState
initElaborator = newProof

elaborate :: Context -> Name -> Type -> aux -> Elab' aux a -> TC (a, String)
elaborate ctxt n ty d elab = do let ps = initElaborator n ctxt ty
                                (a, ES ps' str _) <- runElab d elab ps
                                return $! (a, str)

-- | Modify the auxiliary state
updateAux :: (aux -> aux) -> Elab' aux ()
updateAux f = do ES (ps, a) l p <- get
                 put (ES (ps, f a) l p)

-- | Get the auxiliary state
getAux :: Elab' aux aux
getAux = do ES (ps, a) _ _ <- get
            return $! a

-- | Set whether to show the unifier log
unifyLog :: Bool -> Elab' aux ()
unifyLog log = do ES (ps, a) l p <- get
                  put (ES (ps { unifylog = log }, a) l p)

getUnifyLog :: Elab' aux Bool
getUnifyLog = do ES (ps, a) l p <- get
                 return (unifylog ps)

-- | Process a tactic within the current elaborator state
processTactic' :: Tactic -> Elab' aux ()
processTactic' t = do ES (p, a) logs prev <- get
                      (p', log) <- lift $ processTactic t p
                      put (ES (p', a) (logs ++ log) prev)
                      return $! ()

updatePS :: (ProofState -> ProofState) -> Elab' aux ()
updatePS f = do ES (ps, a) logs prev <- get
                put $ ES (f ps, a) logs prev

now_elaborating :: FC -> Name -> Name -> Elab' aux ()
now_elaborating fc f a = updatePS (nowElaboratingPS fc f a)
done_elaborating_app :: Name -> Elab' aux ()
done_elaborating_app f = updatePS (doneElaboratingAppPS f)
done_elaborating_arg :: Name -> Name -> Elab' aux ()
done_elaborating_arg f a = updatePS (doneElaboratingArgPS f a)
elaborating_app :: Elab' aux [(FC, Name, Name)]
elaborating_app = do ES (ps, _) _ _ <- get
                     return $ map (\ (FailContext x y z) -> (x, y, z))
                                  (while_elaborating ps)

-- Some handy gadgets for pulling out bits of state

-- | Get the global context
get_context :: Elab' aux Context
get_context = do ES p _ _ <- get
                 return $! (context (fst p))

-- | Update the context.
-- (should only be used for adding temporary definitions or all sorts of
--  stuff could go wrong)
set_context :: Context -> Elab' aux ()
set_context ctxt = do ES (p, a) logs prev <- get
                      put (ES (p { context = ctxt }, a) logs prev)

-- | get the proof term
get_term :: Elab' aux Term
get_term = do ES p _ _ <- get
              return $! (getProofTerm (pterm (fst p)))

-- | get the proof term
update_term :: (Term -> Term) -> Elab' aux ()
update_term f = do ES (p,a) logs prev <- get
                   let p' = p { pterm = mkProofTerm (f (getProofTerm (pterm p))) }
                   put (ES (p', a) logs prev)

-- | get the local context at the currently in focus hole
get_env :: Elab' aux Env
get_env = do ES p _ _ <- get
             lift $ envAtFocus (fst p)

get_inj :: Elab' aux [Name]
get_inj = do ES p _ _ <- get
             return $! (injective (fst p))

get_holes :: Elab' aux [Name]
get_holes = do ES p _ _ <- get
               return $! (holes (fst p))

get_probs :: Elab' aux Fails
get_probs = do ES p _ _ <- get
               return $! (problems (fst p))

-- | Return recently solved names (that is, the names solved since the
-- last call to get_recents)
get_recents :: Elab' aux [Name]
get_recents = do ES (p, a) l prev <- get
                 put (ES (p { recents = [] }, a) l prev)
                 return (recents p)

-- | get the current goal type
goal :: Elab' aux Type
goal = do ES p _ _ <- get
          b <- lift $ goalAtFocus (fst p)
          return $! (binderTy b)

is_guess :: Elab' aux Bool
is_guess = do ES p _ _ <- get
              b <- lift $ goalAtFocus (fst p)
              case b of
                   Guess _ _ -> return True
                   _ -> return False

<<<<<<< HEAD
-- Get the guess at the current hole, if there is one
get_guess :: Elab' aux Term
=======
-- | Get the guess at the current hole, if there is one
get_guess :: Elab' aux Type
>>>>>>> 807d623a
get_guess = do ES p _ _ <- get
               b <- lift $ goalAtFocus (fst p)
               case b of
                    Guess t v -> return $! v
                    _ -> fail "Not a guess"

-- | Typecheck locally
get_type :: Raw -> Elab' aux Type
get_type tm = do ctxt <- get_context
                 env <- get_env
                 (val, ty) <- lift $ check ctxt env tm
                 return $! (finalise ty)

get_type_val :: Raw -> Elab' aux (Term, Type)
get_type_val tm = do ctxt <- get_context
                     env <- get_env
                     (val, ty) <- lift $ check ctxt env tm
                     return $! (finalise val, finalise ty)

-- | get holes we've deferred for later definition
get_deferred :: Elab' aux [Name]
get_deferred = do ES p _ _ <- get
                  return $! (deferred (fst p))

checkInjective :: (Term, Term, Term) -> Elab' aux ()
checkInjective (tm, l, r) = do ctxt <- get_context
                               if isInj ctxt tm then return $! ()
                                else lift $ tfail (NotInjective tm l r)
  where isInj ctxt (P _ n _)
            | isConName n ctxt = True
        isInj ctxt (App f a) = isInj ctxt f
        isInj ctxt (Constant _) = True
        isInj ctxt (TType _) = True
        isInj ctxt (Bind _ (Pi _ _ _) sc) = True
        isInj ctxt _ = False

-- | get instance argument names
get_instances :: Elab' aux [Name]
get_instances = do ES p _ _ <- get
                   return $! (instances (fst p))

-- | get auto argument names
get_autos :: Elab' aux [(Name, [Name])]
get_autos = do ES p _ _ <- get
               return $! (autos (fst p))

-- | given a desired hole name, return a unique hole name
unique_hole :: Name -> Elab' aux Name
unique_hole = unique_hole' False

unique_hole' :: Bool -> Name -> Elab' aux Name
unique_hole' reusable n
      = do ES p _ _ <- get
           let bs = bound_in (pterm (fst p)) ++
                    bound_in_term (ptype (fst p))
           let nouse = holes (fst p) ++ bs ++ dontunify (fst p) ++ usedns (fst p)
           n' <- return $! uniqueNameCtxt (context (fst p)) n nouse
           ES (p, a) s u <- get
           case n' of
                MN i _ -> when (i >= nextname p) $
                            put (ES (p { nextname = i + 1 }, a) s u)
                _ -> return $! ()
           return $! n'

elog :: String -> Elab' aux ()
elog str = do ES p logs prev <- get
              put (ES p (logs ++ str ++ "\n") prev)

getLog :: Elab' aux String
getLog = do ES p logs _ <- get
            return $! logs

-- The primitives, from ProofState

attack :: Elab' aux ()
attack = processTactic' Attack

claim :: Name -> Raw -> Elab' aux ()
claim n t = processTactic' (Claim n t)

claimFn :: Name -> Name -> Raw -> Elab' aux ()
claimFn n bn t = processTactic' (ClaimFn n bn t)

unifyGoal :: Raw -> Elab' aux ()
unifyGoal t = processTactic' (UnifyGoal t)

exact :: Raw -> Elab' aux ()
exact t = processTactic' (Exact t)

fill :: Raw -> Elab' aux ()
fill t = processTactic' (Fill t)

match_fill :: Raw -> Elab' aux ()
match_fill t = processTactic' (MatchFill t)

prep_fill :: Name -> [Name] -> Elab' aux ()
prep_fill n ns = processTactic' (PrepFill n ns)

complete_fill :: Elab' aux ()
complete_fill = processTactic' CompleteFill

solve :: Elab' aux ()
solve = processTactic' Solve

start_unify :: Name -> Elab' aux ()
start_unify n = processTactic' (StartUnify n)

end_unify :: Elab' aux ()
end_unify = processTactic' EndUnify

-- Clear the list of variables not to unify, and try to solve them
unify_all :: Elab' aux ()
unify_all = processTactic' UnifyAll

regret :: Elab' aux ()
regret = processTactic' Regret

compute :: Elab' aux ()
compute = processTactic' Compute

computeLet :: Name -> Elab' aux ()
computeLet n = processTactic' (ComputeLet n)

simplify :: Elab' aux ()
simplify = processTactic' Simplify

hnf_compute :: Elab' aux ()
hnf_compute = processTactic' HNF_Compute

eval_in :: Raw -> Elab' aux ()
eval_in t = processTactic' (EvalIn t)

check_in :: Raw -> Elab' aux ()
check_in t = processTactic' (CheckIn t)

intro :: Maybe Name -> Elab' aux ()
intro n = processTactic' (Intro n)

introTy :: Raw -> Maybe Name -> Elab' aux ()
introTy ty n = processTactic' (IntroTy ty n)

forall :: Name -> Maybe ImplicitInfo -> Raw -> Elab' aux ()
forall n i t = processTactic' (Forall n i t)

letbind :: Name -> Raw -> Raw -> Elab' aux ()
letbind n t v = processTactic' (LetBind n t v)

expandLet :: Name -> Term -> Elab' aux ()
expandLet n v = processTactic' (ExpandLet n v)

rewrite :: Raw -> Elab' aux ()
rewrite tm = processTactic' (Rewrite tm)

induction :: Raw -> Elab' aux ()
induction tm = processTactic' (Induction tm)

casetac :: Raw -> Elab' aux ()
casetac tm = processTactic' (CaseTac tm)

equiv :: Raw -> Elab' aux ()
equiv tm = processTactic' (Equiv tm)

-- | Turn the current hole into a pattern variable with the provided name, made unique if MN
patvar :: Name -> Elab' aux ()
patvar n@(SN _) = do apply (Var n) []; solve 
patvar n = do env <- get_env
              hs <- get_holes
              if (n `elem` map fst env) then do apply (Var n) []; solve
                else do n' <- case n of
                                    UN _ -> return $! n
                                    MN _ _ -> unique_hole n
                                    NS _ _ -> return $! n
                                    x -> return $! n
                        processTactic' (PatVar n')

patbind :: Name -> Elab' aux ()
patbind n = processTactic' (PatBind n)

focus :: Name -> Elab' aux ()
focus n = processTactic' (Focus n)

movelast :: Name -> Elab' aux ()
movelast n = processTactic' (MoveLast n)

dotterm :: Elab' aux ()
dotterm = do ES (p, a) s m <- get
             tm <- get_term
             case holes p of
                  [] -> return ()
                  (h : hs) -> 
                     do let outer = findOuter h [] tm
                        let p' = p { dotted = (h, outer) : dotted p }
--                         trace ("DOTTING " ++ show (h, outer) ++ "\n" ++ 
--                                show tm) $
                        put $ ES (p', a) s m
 where
  findOuter h env (P _ n _) | h == n = env
  findOuter h env (Bind n b sc)
      = union (foB b) 
              (findOuter h env (instantiate (P Bound n (binderTy b)) sc))
     where foB (Guess t v) = union (findOuter h env t) (findOuter h (n:env) v)
           foB (Let t v) = union (findOuter h env t) (findOuter h env v)
           foB b = findOuter h env (binderTy b)
  findOuter h env (App f a)
      = union (findOuter h env f) (findOuter h env a)
  findOuter h env _ = []
  

get_dotterm :: Elab' aux [(Name, [Name])]
get_dotterm = do ES (p, a) s m <- get
                 return (dotted p)

-- | Set the zipper in the proof state to point at the current sub term
-- (This currently happens automatically, so this will have no effect...)
zipHere :: Elab' aux ()
zipHere = do ES (ps, a) s m <- get
             let pt' = refocus (Just (head (holes ps))) (pterm ps)
             put (ES (ps { pterm = pt' }, a) s m)

matchProblems :: Bool -> Elab' aux ()
matchProblems all = processTactic' (MatchProblems all)

unifyProblems :: Elab' aux ()
unifyProblems = processTactic' UnifyProblems

defer :: [Name] -> Name -> Elab' aux ()
defer ds n = do n' <- unique_hole n
                processTactic' (Defer ds n')

deferType :: Name -> Raw -> [Name] -> Elab' aux ()
deferType n ty ns = processTactic' (DeferType n ty ns)

instanceArg :: Name -> Elab' aux ()
instanceArg n = processTactic' (Instance n)

autoArg :: Name -> Elab' aux ()
autoArg n = processTactic' (AutoArg n)

setinj :: Name -> Elab' aux ()
setinj n = processTactic' (SetInjective n)

proofstate :: Elab' aux ()
proofstate = processTactic' ProofState

reorder_claims :: Name -> Elab' aux ()
reorder_claims n = processTactic' (Reorder n)

qed :: Elab' aux Term
qed = do processTactic' QED
         ES p _ _ <- get
         return $! (getProofTerm (pterm (fst p)))

undo :: Elab' aux ()
undo = processTactic' Undo

-- | Prepare to apply a function by creating holes to be filled by the arguments
prepare_apply :: Raw    -- ^ The operation being applied
              -> [Bool] -- ^ Whether arguments are implicit
              -> Elab' aux [(Name, Name)] -- ^ The names of the arguments and their holes to be filled with elaborated argument values
prepare_apply fn imps =
    do ty <- get_type fn
       ctxt <- get_context
       env <- get_env
       -- let claims = getArgs ty imps
       -- claims <- mkClaims (normalise ctxt env ty) imps []
       claims <- mkClaims (finalise ty) 
                          (normalise ctxt env (finalise ty))
                          imps [] (map fst env)
       ES (p, a) s prev <- get
       -- reverse the claims we made so that args go left to right
       let n = length (filter not imps)
       let (h : hs) = holes p
       put (ES (p { holes = h : (reverse (take n hs) ++ drop n hs) }, a) s prev)
       return $! claims
  where
    mkClaims :: Type   -- ^ The type of the operation being applied
             -> Type   -- ^ Normalised version if we need it
             -> [Bool] -- ^ Whether the arguments are implicit
             -> [(Name, Name)] -- ^ Accumulator for produced claims
             -> [Name] -- ^ Hypotheses
             -> Elab' aux [(Name, Name)] -- ^ The names of the arguments and their holes, resp.
    mkClaims (Bind n' (Pi _ t_in _) sc) (Bind _ _ scn) (i : is) claims hs = 
        do let t = rebind hs t_in
           n <- getNameFrom (mkMN n')
--            when (null claims) (start_unify n)
           let sc' = instantiate (P Bound n t) sc
--            trace ("CLAIMING " ++ show (n, t) ++ " with " ++ show (fn, hs)) $
           claim n (forget t)
           when i (movelast n)
           mkClaims sc' scn is ((n', n) : claims) hs
    -- if we run out of arguments, we need the normalised version...
    mkClaims t tn@(Bind _ _ sc) (i : is) cs hs = mkClaims tn tn (i : is) cs hs
    mkClaims t _ [] claims _ = return $! (reverse claims)
    mkClaims _ _ _ _ _
            | Var n <- fn
                   = do ctxt <- get_context
                        case lookupTy n ctxt of
                                [] -> lift $ tfail $ NoSuchVariable n
                                _ -> lift $ tfail $ TooManyArguments n
            | otherwise = fail $ "Too many arguments for " ++ show fn

    doClaim ((i, _), n, t) = do claim n t
                                when i (movelast n)

    mkMN n@(MN i _) = n
    mkMN n@(UN x) = MN 99999 x
    mkMN n@(SN s) = sMN 99999 (show s)
    mkMN (NS n xs) = NS (mkMN n) xs

    rebind hs (Bind n t sc)
        | n `elem` hs = let n' = uniqueName n hs in
                            Bind n' (fmap (rebind hs) t) (rebind (n':hs) sc)
        | otherwise = Bind n (fmap (rebind hs) t) (rebind (n:hs) sc)
    rebind hs (App f a) = App (rebind hs f) (rebind hs a)
    rebind hs t = t

apply, match_apply :: Raw -> [(Bool, Int)] -> Elab' aux [(Name, Name)]
apply = apply' fill
match_apply = apply' match_fill

apply' :: (Raw -> Elab' aux ()) -> Raw -> [(Bool, Int)] -> Elab' aux [(Name, Name)]
apply' fillt fn imps =
    do args <- prepare_apply fn (map fst imps)
       -- _Don't_ solve the arguments we're specifying by hand.
       -- (remove from unified list before calling end_unify)
       hs <- get_holes
       ES (p, a) s prev <- get
       let dont = if null imps 
                     then head hs : dontunify p
                     else getNonUnify (head hs : dontunify p) imps args
       let (n, hunis) = -- trace ("AVOID UNIFY: " ++ show (fn, dont) ++ "\n" ++ show ptm) $
                        unified p
       let unify = -- trace ("Not done " ++ show hs) $
                   dropGiven dont hunis hs
       let notunify = -- trace ("Not done " ++ show hs) $
                       keepGiven dont hunis hs
       put (ES (p { dontunify = dont, unified = (n, unify),
                    notunified = notunify ++ notunified p }, a) s prev)
       fillt (raw_apply fn (map (Var . snd) args))
       ulog <- getUnifyLog
       g <- goal
       traceWhen ulog ("Goal " ++ show g ++ " -- when elaborating " ++ show fn) $
        end_unify
       return $! (map (\(argName, argHole) -> (argName, updateUnify unify argHole)) args)
  where updateUnify us n = case lookup n us of
                                Just (P _ t _) -> t
                                _ -> n

        getNonUnify acc []     _      = acc
        getNonUnify acc _      []     = acc
        getNonUnify acc ((i,_):is) ((a, t):as) 
           | i = getNonUnify acc is as
           | otherwise = getNonUnify (t : acc) is as

--         getNonUnify imps args = map fst (filter (not . snd) (zip (map snd args) (map fst imps)))


apply2 :: Raw -> [Maybe (Elab' aux ())] -> Elab' aux ()
apply2 fn elabs =
    do args <- prepare_apply fn (map isJust elabs)
       fill (raw_apply fn (map (Var . snd) args))
       elabArgs (map snd args) elabs
       ES (p, a) s prev <- get
       let (n, hs) = unified p
       end_unify
       solve
  where elabArgs [] [] = return $! ()
        elabArgs (n:ns) (Just e:es) = do focus n; e
                                         elabArgs ns es
        elabArgs (n:ns) (_:es) = elabArgs ns es

        isJust (Just _) = False
        isJust _        = True

apply_elab :: Name -> [Maybe (Int, Elab' aux ())] -> Elab' aux ()
apply_elab n args =
    do ty <- get_type (Var n)
       ctxt <- get_context
       env <- get_env
       claims <- doClaims (hnf ctxt env ty) args []
       prep_fill n (map fst claims)
       let eclaims = sortBy (\ (_, x) (_,y) -> priOrder x y) claims
       elabClaims [] False claims
       complete_fill
       end_unify
  where
    priOrder Nothing Nothing = EQ
    priOrder Nothing _ = LT
    priOrder _ Nothing = GT
    priOrder (Just (x, _)) (Just (y, _)) = compare x y

    doClaims (Bind n' (Pi _ t _) sc) (i : is) claims =
        do n <- unique_hole (mkMN n')
           when (null claims) (start_unify n)
           let sc' = instantiate (P Bound n t) sc
           claim n (forget t)
           case i of
               Nothing -> return $! ()
               Just _ -> -- don't solve by unification as there is an explicit value
                         do ES (p, a) s prev <- get
                            put (ES (p { dontunify = n : dontunify p }, a) s prev)
           doClaims sc' is ((n, i) : claims)
    doClaims t [] claims = return $! (reverse claims)
    doClaims _ _ _ = fail $ "Wrong number of arguments for " ++ show n

    elabClaims failed r []
        | null failed = return $! ()
        | otherwise = if r then elabClaims [] False failed
                           else return $! ()
    elabClaims failed r ((n, Nothing) : xs) = elabClaims failed r xs
    elabClaims failed r (e@(n, Just (_, elaboration)) : xs)
        | r = try (do ES p _ _ <- get
                      focus n; elaboration; elabClaims failed r xs)
                  (elabClaims (e : failed) r xs)
        | otherwise = do ES p _ _ <- get
                         focus n; elaboration; elabClaims failed r xs

    mkMN n@(MN _ _) = n
    mkMN n@(UN x) = MN 0 x
    mkMN (NS n ns) = NS (mkMN n) ns

-- If the goal is not a Pi-type, invent some names and make it a pi type
checkPiGoal :: Name -> Elab' aux ()
checkPiGoal n
            = do g <- goal
                 case g of
                    Bind _ (Pi _ _ _) _ -> return ()
                    _ -> do a <- getNameFrom (sMN 0 "pargTy")
                            b <- getNameFrom (sMN 0 "pretTy")
                            f <- getNameFrom (sMN 0 "pf")
                            claim a RType
                            claim b RType
                            claim f (RBind n (Pi Nothing (Var a) RType) (Var b))
                            movelast a
                            movelast b
                            fill (Var f)
                            solve
                            focus f

simple_app :: Bool -> Elab' aux () -> Elab' aux () -> String -> Elab' aux ()
simple_app infer fun arg str = 
    do a <- getNameFrom (sMN 0 "argTy")
       b <- getNameFrom (sMN 0 "retTy")
       f <- getNameFrom (sMN 0 "f")
       s <- getNameFrom (sMN 0 "s")
       claim a RType
       claim b RType
       claim f (RBind (sMN 0 "aX") (Pi Nothing (Var a) RType) (Var b))
       tm <- get_term
       start_unify s
       -- if 'infer' is set, we're assuming it's a simply typed application
       -- so safe to unify with the goal type (as there'll be no dependencies)
       when infer $ unifyGoal (Var b)
       hs <- get_holes
       claim s (Var a)
       prep_fill f [s]
       focus f; fun
       focus s; arg
       tm <- get_term
       ps <- get_probs
       ty <- goal
       hs <- get_holes
       complete_fill
       env <- get_env
       -- We don't need a and b in the hole queue any more since they were
       -- just for checking f, so move them to the end. If they never end up
       -- getting solved, we'll get an 'Incomplete term' error.
       hs <- get_holes
       when (a `elem` hs) $ do movelast a
       when (b `elem` hs) $ do movelast b
       end_unify
 where
  regretWith err = try regret (lift $ tfail err)

-- Abstract over an argument of unknown type, giving a name for the hole
-- which we'll fill with the argument type too.
arg :: Name -> Maybe ImplicitInfo -> Name -> Elab' aux ()
arg n i tyhole = do ty <- unique_hole tyhole
                    claim ty RType
                    movelast ty
                    forall n i (Var ty)

-- try a tactic, if it adds any unification problem, return an error
no_errors :: Elab' aux () -> Maybe Err -> Elab' aux ()
no_errors tac err
       = do ps <- get_probs
            s <- get
            case err of
                 Nothing -> tac
                 Just e -> -- update the error, if there is one.
                     case runStateT tac s of
                          Error _ -> lift $ Error e
                          OK (a, s') -> do put s'
                                           return a
            unifyProblems
            ps' <- get_probs
            if (length ps' > length ps) then
               case reverse ps' of
                    ((x, y, _, env, inerr, while, _) : _) ->
                       let env' = map (\(x, b) -> (x, binderTy b)) env in
                                  lift $ tfail $ 
                                         case err of
                                              Nothing -> CantUnify False x y inerr env' 0
                                              Just e -> e
               else return $! ()

-- Try a tactic, if it fails, try another
try :: Elab' aux a -> Elab' aux a -> Elab' aux a
try t1 t2 = try' t1 t2 False

handleError :: (Err -> Bool) -> Elab' aux a -> Elab' aux a -> Bool -> Elab' aux a
handleError p t1 t2 proofSearch
          = do s <- get
               ps <- get_probs
               case runStateT t1 s of
                    OK (v, s') -> do put s'
                                     return $! v
                    Error e1 -> if p e1 then
                                   do case runStateT t2 s of
                                         OK (v, s') -> do put s'; return $! v
                                         Error e2 -> if score e1 >= score e2
                                                        then lift (tfail e1)
                                                        else lift (tfail e2)
                                   else lift (tfail e1)

try' :: Elab' aux a -> Elab' aux a -> Bool -> Elab' aux a
try' t1 t2 proofSearch
          = do s <- get
               ps <- get_probs
               ulog <- getUnifyLog
               case prunStateT 999999 False ps t1 s of
                    OK ((v, _, _), s') -> do put s'
                                             return $! v
                    Error e1 -> traceWhen ulog ("try failed " ++ show e1) $
                                 if recoverableErr e1 then
                                    do case runStateT t2 s of
                                         OK (v, s') -> do put s'; return $! v
                                         Error e2 -> if score e1 >= score e2
                                                        then lift (tfail e1)
                                                        else lift (tfail e2)
                                   else lift (tfail e1)
  where recoverableErr err@(CantUnify r x y _ _ _)
             = -- traceWhen r (show err) $
               r || proofSearch
        recoverableErr (CantSolveGoal _ _) = False
        recoverableErr (CantResolveAlts _) = False
        recoverableErr (ProofSearchFail (Msg _)) = True
        recoverableErr (ProofSearchFail _) = False
        recoverableErr (ElaboratingArg _ _ _ e) = recoverableErr e
        recoverableErr (At _ e) = recoverableErr e
        recoverableErr _ = True

tryWhen :: Bool -> Elab' aux a -> Elab' aux a -> Elab' aux a
tryWhen True a b = try a b
tryWhen False a b = a

-- Bool says whether it's okay to create new unification problems. If set
-- to False, then the whole tactic fails if there are any new problems
tryAll :: [(Elab' aux a, Name)] -> Elab' aux a
tryAll [(x, _)] = x
tryAll xs = tryAll' [] 999999 (cantResolve, 0) xs
  where
    cantResolve :: Elab' aux a
    cantResolve = lift $ tfail $ CantResolveAlts (map snd xs)

    tryAll' :: [Elab' aux a] -> -- successes
               Int -> -- most problems
               (Elab' aux a, Int) -> -- smallest failure
               [(Elab' aux a, Name)] -> -- still to try
               Elab' aux a
    tryAll' [res] pmax _   [] = res
    tryAll' (_:_) pmax _   [] = cantResolve
    tryAll' [] pmax (f, _) [] = f
    tryAll' cs pmax f ((x, msg):xs)
       = do s <- get
            ps <- get_probs
            case prunStateT pmax True ps x s of
                OK ((v, newps, probs), s') -> 
                      do let cs' = if (newps < pmax)
                                      then [do put s'; return $! v]
                                      else (do put s'; return $! v) : cs
                         tryAll' cs' newps f xs
                Error err -> do put s
--                                 if (score err) < 100
                                tryAll' cs pmax (better err f) xs
--                                     else tryAll' [] pmax (better err f) xs -- give up


    better err (f, i) = let s = score err in
                            if (s >= i) then (lift (tfail err), s)
                                        else (f, i)

prunStateT
  :: Int
     -> Bool
     -> [a]
     -> Control.Monad.State.Strict.StateT
          (ElabState t) TC t1
     -> ElabState t
     -> TC ((t1, Int, Idris.Core.Unify.Fails), ElabState t)
prunStateT pmax zok ps x s
      = case runStateT x s of
             OK (v, s'@(ES (p, _) _ _)) ->
                 let newps = length (problems p) - length ps
                     newpmax = if newps < 0 then 0 else newps in
                 if (newpmax > pmax || (not zok && newps > 0)) -- length ps == 0 && newpmax > 0))
                    then case reverse (problems p) of
                            ((_,_,_,_,e,_,_):_) -> Error e
                    else OK ((v, newpmax, problems p), s')
             Error e -> Error e

qshow :: Fails -> String
qshow fs = show (map (\ (x, y, _, _, _, _, _) -> (x, y)) fs)

dumpprobs [] = ""
dumpprobs ((_,_,_,e):es) = show e ++ "\n" ++ dumpprobs es<|MERGE_RESOLUTION|>--- conflicted
+++ resolved
@@ -233,13 +233,8 @@
                    Guess _ _ -> return True
                    _ -> return False
 
-<<<<<<< HEAD
--- Get the guess at the current hole, if there is one
+-- | Get the guess at the current hole, if there is one
 get_guess :: Elab' aux Term
-=======
--- | Get the guess at the current hole, if there is one
-get_guess :: Elab' aux Type
->>>>>>> 807d623a
 get_guess = do ES p _ _ <- get
                b <- lift $ goalAtFocus (fst p)
                case b of
