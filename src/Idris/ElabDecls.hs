--- conflicted
+++ resolved
@@ -666,13 +666,8 @@
            Provide tm
              | what `elem` [ProvTerm, ProvAny] ->
                do -- Finally add a top-level definition of the provided term
-<<<<<<< HEAD
-                  elabType info syn "" [] fc [] n ty
+                  elabType info syn emptyDocstring [] fc [] n ty
                   elabClauses info fc [] n [PClause fc n (PApp fc (PRef fc n) []) [] (delab i tm) []] -- ipapp
-=======
-                  elabType info syn emptyDocstring [] fc [] n ty
-                  elabClauses info fc [] n [PClause fc n (PApp fc (PRef fc n) []) [] (delab i tm) []]
->>>>>>> d763c9c3
                   logLvl 3 $ "Elaborated provider " ++ show n ++ " as: " ++ show tm
              | otherwise ->
                ierror . Msg $ "Attempted to provide a term where a postulate was expected."
@@ -878,13 +873,9 @@
 
     mkLazy (PPi pl n ty sc) 
         = let ty' = if getTyName ty
-<<<<<<< HEAD
-                       then PApp fc (PRef fc (sUN "Lazy")) [pexp ty] -- ipapp
-=======
-                       then PApp fc (PRef fc (sUN "Lazy'")) 
+                       then PApp fc (PRef fc (sUN "Lazy'")) -- ipapp
                             [pexp (PRef fc (sUN "LazyCodata")),
                              pexp ty]
->>>>>>> d763c9c3
                        else ty in
               PPi pl n ty' (mkLazy sc)
     mkLazy t = t
