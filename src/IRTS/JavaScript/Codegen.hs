--- conflicted
+++ resolved
@@ -119,14 +119,10 @@
                                              , jsbn, "\n"
                                              -- external libraries
                                              , includes, "\n"
+                                             , libs, "\n"
                                              -- user code
                                              , doPartials (partialApplications stats), "\n"
                                              , doHiddenClasses (hiddenClasses stats), "\n"
-<<<<<<< HEAD
-                                             , includes, "\n"
-                                             , libs, "\n"
-=======
->>>>>>> edf03eeb
                                              , out, "\n"
                                              , jsName (sMN 0 "runMain"), "();\n"
                                              , "}.call(this))"
