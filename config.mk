--- conflicted
+++ resolved
@@ -4,7 +4,9 @@
 #CABALFLAGS	:=
 ## Enable Java RTS:
 #CABALFLAGS    :=-f Java
-<<<<<<< HEAD
+## Disable building of Effects
+#CABALFLAGS :=-f NoEffects
+
 
 MACHINE         := $(shell $(CC) -dumpmachine)
 ifneq (, $(findstring darwin, $(MACHINE)))
@@ -30,7 +32,3 @@
 	SHLIB_SUFFIX    :=.so
 endif
 endif
-=======
-## Disable building of Effects
-#CABALFLAGS :=-f NoEffects
->>>>>>> d1cb783f
