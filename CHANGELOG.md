# New in 1.1.*

## Language updates

+ In `@`-patterns such as `x@p`, `x` is now in scope on the right-hand side
  of any definitions in `where` clauses, provided the left-hand side of the
  definition does not shadow it.
+ The `LinearTypes` language extension has been revised. It implements the
  rules from Bob Atkey's draft "The Syntax and Semantics of Quantitative
  Type Theory" and now works with holes and case expressions.
+ Backticked operators can appear in sections, e.g. `(\`LTE\` 42)` or
  `(1 \`plus\`)`.

## Library Updates

+ Removed `oldeffects` library from `libs` folder, use `effects` or `Control.ST` instead.
+ Added `Text.Literate`, a module for working with literate source files.
+ Added `Data.IORef`, for working with mutable references in `IO` and `JS_IO`.
+ Added `discriminate` and `construct` tactics to Pruviloj.
+ Added `IsSucc` type to `Prelude`, which proves that a `Nat` is a successor.
+ Added `Data.IOArray`, containing primitives for mutable arrays.
<<<<<<< HEAD
+ Reworked operator fixity for `&&` and `||`, as well as the comparison operators: `==`, `/=`, `<`, `<=`, `>`, and `>=`.
=======
+ The operator `<|>` is now right-associative (it retains the same precedence).
>>>>>>> fddb326f

## Tool Updates
+ Private functions are no longer visible in the REPL except for modules
  that are explicitly loaded.
+ The --interface option now creates CommonJS modules on the node backend.
+ The C backend now pass arguments to the C compiler in the same order
  as they were given in the source files.
+ Backslash, braces and percent symbols are now correctly pretty printed
  in LaTeX.

## Packaging Updates
+ Package names now only accept a restrictive charset of letters, numbers and the `-_` characters.
  Package names are also case insensitive

# New in 1.1.1

+ Erasure analysis is now faster thanks to a bit smarter constraint solving.
+ Fixed installation issue
+ Fixed a potential segfault when concatenating strings

# New in 1.1.0

## Library Updates

+ Added `Text.PrettyPrint.WL` an implementation of the Wadler-Leijen
  Pretty-Print algorithm.  Useful for those wishing to pretty print
  things.
+ Added `Text.Lexer` and `Text.Parser` to `contrib`. These are small libraries
  for implementing total lexical analysers and parsers.
+ New instances:
    + Added `Catchable` for `ReaderT`, `WriterT`, and `RWST`.
    + Added `MonadTrans` for `RWST`.
+ Added utility functions to `Data.SortedMap` and `Data.SortedSet` (`contrib`),
  most notably `merge`, merging two maps by their `Semigroup` op (`<+>`)
+ `Prelude.WellFounded` now contains an interface `Sized a` that defines a size
  mapping from `a` to `Nat`. For example, there is an implementation for lists,
  where `size = length`.

  The function `sizeAccessible` then proves well-foundedness of the relation
  `Smaller x y = LT (size x) (size y)`, which  allows us to use strong
  induction conveniently with any type that implements `Sized`.

  In practice, this allows us to write functions that recurse not only on
  direct subterms of their arguments but on any value
  with a (strictly) smaller `size`.

  A good example of this idiom at work is `Data.List.Views.splitRec` from `base`.
+ Added utility lemma `decEqSelfIsYes : decEq x x = Yes Refl` to
  `Decidable.Equality`. This is primarily useful for proving properties of
  functions defined with the help of `decEq`.

## Tool Updates

+ New JavaScript code generator that uses an higher level intermediate
  representation.

+ Various optimizations of the new JavaScript code generator.

+ Names are now annotated with their representations over the IDE
  protocol, which allows IDEs to provide commands that work on special
  names that don't have syntax, such as case block names.


# New in 1.0

+ It's about time

# New in 0.99.2

## Library Updates

+ Added `Data.Buffer` to `base`. This allows basic manipulation of mutable
  buffers of `Bits8`, including reading from and writing to files.

## Tool Updates

+ Idris now checks the list of packages specified at the command line
  against those installed. If there is a mismatch Idris will complain.

## Miscellaneous Updates

+ Documentation updates for the new `Control.ST` library
+ Various stability/efficiency fixes

# New in 0.99.1:

## Language updates

* Language pragmas now required for the less stable existing features, in
  addition to the existing `TypeProviders` and `ErrorReflection`:
  + `ElabReflection`, which must be enabled to use `%runElab`
  + `UniquenessTypes`, which must be enabled to use `UniqueType`
  + `DSLNotation`, which must be enabled to define a `dsl` block
  + `FirstClassReflection`, which must be enabled to define a `%reflection`
    function

* New language extension `LinearTypes`:
  + This allows adding a /multiplicity/ to a binder which says how often it
    is allowed to be used; either 0 or 1 (if unstated, multiplicity is "many")
  + The typing rules follow Conor McBride's paper "I Got Plenty o' Nuttin'"
  + This is highly experimental, unfinished, not at all polished. and there
    are still lots of details to sort out. Some features don't quite work
    properly yet. But it is there to play with for the brave!

## Tool Updates

+ Idris' output has been updated to more accurately reflect its
  progress through the compiler i.e. Type Checking; Totality Checking;
  IBC Generation; Compiling; and Code Generation. To control the
  loudness of the reporting three verbosity levels are introduced:
  `--V0`, `--V1`, and `--V2`. The old aliases of `-V` and `--verbose`
  persist.

+ New REPL command `:!` that runs an external shell command.

+ The REPL now colourises output on MinTTY consoles (e.g., Cygwin and MSYS)
  on Windows, which previously did not occur due to a bug.

+ Idris now runs in a UTF-8-compatible codepage on Windows. This fixes many
  Unicode-rendering issues on Windows (e.g., error messages stating
  `commitBuffer: invalid argument (invalid character)`).

+ Idris now has a `--warnipkg` flag to enable auditing of Idris
  packages during build time. Currently auditing check's the list of
  modules specified in the `iPKG` file with those presented in the
  package directory.

## Library Updates

+ Terminating programs has been improved with more appropriate
  functions (`exitWith`, `exitFailure`, and `exitSuccess`) and a data
  structure (`ExitCode`) to capture a program's return code.
+ Casting a `String` to an `Int`, `Integer` or a `Double` now ignores leading
  and trailing whitespace. Previously only leading whitespace was ignored.
+ RTS functions `openFile`, `do_popen`, and `ARGV` are now properly encoded using UTF-8 on Windows.

# New in 0.99:

## Language updates

* `record` syntax now allows updating fields, including nested fields,
  by applying a function using the `$=` operator.  For example:

  ```idris
  record Score where
         constructor MkScore
         correct : Nat
         attempted : Nat

  record GameState where
         constructor MkGameState
         score : Score
         difficulty : Nat

  correct : GameState -> GameState
  correct st = record { score->correct $= (+1),
                        score->attempted $= (+1) } st
  ```

* Implicit parameter to interfaces are now allowed. For example:

  ```idris
  interface Shows (ts : Vect k Type) where
    shows : HVect ts -> Vect k String
  ```
  In this interface, `k` is an implicit parameter, but previously needed to
  be explicit


## Library updates

* The File Effect has been updated to take into account changes in
  `Prelude.File` and to provide a 'better' API.
* `natEnumFromThen` and `natEnumFromTo` have been updated to correctly calculate reverse ranges. Range syntax `[a,b..c]` now can be used again to generate reverse ranges.
* `divBN` and `modBN` now can only be used for unsigned numbers.
* `return`, which has been an alias for `pure` for many releases, is now deprecated.
* Replace instance with implementation:
  + `InstanceN` is deprecated, use `ImplementationN` instead.
  + `InstanceCtorN` is deprecated, use `ImplementationCtorN` instead.
  + `addInstance` is deprecated, use `addImplementation` instead.
  + `%instance` keyword is deprecated, use `%implementation` instead.

* Idris packages are now installed within a sub-directory `libs` of Idris' data directory, before they were installed in the directory's root.

## Tool updates

* Idris' documentation system now displays the documentation for auto
  implicits in the output of `:doc`. This is tested for in `docs005`.
* New command line flag `--info` that displays information about the installation.
* New command line flag `--sourcepath <dir>` that allows adding directories to the source search path.
* Allow 'installation' of a package's IdrisDoc documentation into a central location. The default location is the subdirectory `docs` of Idris' data directory.
  * New flag `--installdoc <ipkg>` provided to install documentation
  * New flag `--docdir` provided to show default documentation installation location.
  * New environment variable `IDRIS_DOC_PATH` to allow specification of an alternative installation path for documentation.
* Semantic meaning behind several environment variables has been clarified in documentation and code. See compilation section of the reference manual for more details.
* Interface parameter constraints are now printed in the output of `:doc`. This
  is tested for in `docs006`.

## Miscellaneous updates

* New, faster, better, implementation of the coverage checker
* The test suite now uses [tasty-golden](https://hackage.haskell.org/package/tasty-golden). New tests must be registered in `test/TestData.hs`, as explained in the relevant `README.md`.
* Added OSX and Windows continous integration with Travis and Appveyor.

## UI Changes

* The :e command can now handle an $EDITOR with arguments in it, like "emacs -nw"


# New in 0.12:

## Language updates

* `rewrite` can now be used to rewrite equalities on functions over
  dependent types
* `rewrite` can now be given an optional rewriting lemma, with the syntax
  `rewrite [rule] using [rewrite_lemma] in [scope]`.

* Reorganised elaboration of `implementation`, so that interfaces with
  dependencies between methods now work more smoothly

* Allow naming of parent implementations when defining an implementation.
  For example:

  ```
  [PlusNatSemi] Semigroup Nat where
    (<+>) x y = x + y

  [MultNatSemi] Semigroup Nat where
    (<+>) x y = x * y

  -- use PlusNatSemi as the parent implementation
  [PlusNatMonoid] Monoid Nat using PlusNatSemi where
    neutral = 0

  -- use MultNatSemi as the parent implementation
  [MultNatMonoid] Monoid Nat using MultNatSemi where
    neutral = 1
  ```

* Interface definitions can now include data declarations (but not data
  definitions). Any implementation of the interface must define the method
  using a data type. The effect is to cause Idris to treat the method as
  a data type (for unification and interface resolution purposes).

* Experimentally, allow named implementations to be available by default in a
  block of declarations with `using` notation. For example:

  ```
  using implementation PlusNatMonoid
    test : Nat -> Nat
    test x = x <+> x <+> neutral
  ```

* Constraint arguments can now appear anywhere in function types, not just
  at the top level or after an implicit argument binding.

* Experimental extended `with` syntax, which allows calling functions defined
  in a with block directly. For example:

  ```
  data SnocList : List a -> Type where
       Empty : SnocList []
       Snoc : SnocList xs -> SnocList (xs ++ [x])

  snocList : (xs : List a) -> SnocList a

  my_reverse : List a -> List a
  my_reverse xs with (snocList xs)
    my_reverse [] | Empty = []
    my_reverse (ys ++ [x]) | (Snoc p) = x :: my_reverse ys | p
  ```

    The `| p` on the right hand side means that the `with` block function will
    be called directly, so the recursive structure of `SnocList` can direct the
    recursion structure of `my_reverse`.

* Added `%fragile` directive, which gives a warning and a message when a
  fragile name is referenced. For use in detailing fragile APIs.

* The totality checker now looks under `case` blocks, rather than treating
  them as mutually defined functions with their top level function, meaning
  that it can spot more total functions.

* The totality checker now looks under `if...then...else` blocks when checking
  for productivity.

* The `%assert_total` directive is now deprecated. Instead, you can
  use one of the functions `assert_total`, `assert_smaller` or
  `assert_unreachable` to describe more precisely where a totality assertion
  is needed.

## Library updates

* `Control.WellFounded` module removed, and added to the Prelude as
  `Prelude.WellFounded`.
* Added `Data.List.Views` with views on `List` and their covering functions.
* Added `Data.Nat.Views` with views on `Nat` and their covering functions.
* Added `Data.Primitives.Views` with views on various primitive types and their covering functions.
* Added `System.Concurrency.Sessions` for simple management of conversations
  between processes

## iPKG Updates

* Taking cues from cabal, the `iPKG` format has been extended to
  include more package metadata information.  The following fields
  have been added:

  + `brief`: Brief description of the package.
  + `version`: Version string to associate with the package.
  + `readme`: Location of the README file.
  + `license`: Description of the licensing information.
  + `author`: Author information.
  + `maintainer`: Maintainer information.
  + `homepage`: Website associated with the package.
  + `sourcepage`: Location of the DVCS where the source can be found.


## Miscellaneous updates

* The Idris man page is now installed as part of the cabal/stack build  process.

* Improved startup performance by reducing the processing of an already imported
  module that has changed accessibility.

* A limited set of command line options can be used to override
  package declared options. Overridable options are currently, logging
  level and categories, default totality check, warn reach, IBC output
  folder, and idris path. Note overriding IBC output folder, only
  affects the installation of Idris packages.

* Remove deprecated options `--ideslave` and `--ideslave-socket`. These options
  were replaced with `--ide-mode` and `--ide-mode-socket` in 0.9.17

* The code generator output type `MavenProject` was specific to the
  Java codegen and has now been deprecated, together with the
  corresponding `--mvn` option.

* Definitional equality on Double is now bit-pattern identity rather
  than IEEE's comparison operator. This prevents a bug where programs
  could distinguish between -0.0 and 0.0, but the type theory could
  not, leading to a contradiction. The new fine-grained equality
  prevents this.

* Naming conventions for Idris packages in an iPKG file now follow the
  same rules for executables.  Unquoted names must be valid namespaced
  Idris identifiers e.g. ``package my.first.package``. Quoted package
  names allow for packages to be given valid file names, for example,
  ``package "my-first-package"``.

## Reflection changes

* The implicit coercion from String to TTName was removed.

* Decidable equality for TTName is available.

# New in 0.11

## Updated export rules

* The export rules are:
  - 'private' means that the definition is not exported at all
  - 'export' means that the top level type is exported, but not the
    definition. In the case of 'data', this means the type constructor is
    exported but not the data constructors.
  - 'public export' means that the entire definition is exported.
* By default, names are 'private'. This can be altered with an %access directive
  as before.
* Exported types can only refer to other exported names
* Publicly exported definitions can only refer to publicly exported names

## Improved C FFI

* Idris functions can now be passed as callbacks to C functions or wrapped in a
  C function pointer.
* C function pointers can be called.
* Idris can access pointers to C globals.

## Effects

* Effects can now be given in any order in effect lists (there is no need for
  the ordering to be preserved in sub lists of effects)

## Elaborator reflection updates

* Datatypes can now be defined from elaborator reflection:
  - declareDatatype adds the type constructor declaration to the context
  - defineDatatype adds the constructors to the datatype
  - To declare an inductive-recursive family, declare the types of the function
    and the type constructor before defining the pattern-match cases and
    constructors.

## Minor language changes

* The `[static]` annotation is changed to `%static` to be consistent with the
  other annotations.
* Added `%auto_implicits` directive. The default is `%auto_implicits on`.
  Placing `%auto_implicits off` in a source file means that after that point,
  any implicit arguments must be bound, e.g.:

  ```
  append : {n,m,a:_} -> Vect n a -> Vect m a -> Vect (n + m) a
  ```

  Only names which are used explicitly in the type need to be bound, e.g.:

  ```
  Here  : {x, xs : _} -> Elem x (x :: xs)
  ```

  In `Here`, there is no need to bind any of the variables in the type of `xs`
  (it could be e.g. `List a` or `Vect n a`; `a` and `n` will still be implicitly
  bound).

  You can still implicitly bind with 'using':

   ```
    using (xs : Vect _ _)
      data Elem  : {a, n : _} -> a -> Vect n a -> Type where
           Here  : {x : _} -> Elem x (x :: xs)
           There : {x, y : _} -> Elem x xs -> Elem x (y :: xs)
   ```

  However, note that *only* names which appear in *both* the using block
  *and* the type being defined will be implicitly bound. The following will
  therefore fail because 'n' isn't implicitly bound:

  ```
    using (xs : Vect n a)
      bad : Elem x xs -> Elem x (y :: xs)
  ```

* `Sigma` has been renamed  to `DPair`.
* Accessor functions for dependent pairs have been renamed to bring them into
  line with standard accessor functions for pairs. The function `getWitness` is
  now `fst`, and `getProof` is `snd`.
* File Modes expanded: Append, ReadWriteTruncate, and ReadAppend added, Write is
  deprecated and renamed to WriteTruncate.
* C11 Extended Mode variations added to File Modes.
* More flexible holes. Holes can now depend on other holes in a term (such as
  implicit arguments which may be inferred from the definition of the hole).
* Programs with holes can now be compiled.  Attempting to evaluate an expression
  with a hole results in a run time error.
* Dependent pairs now can be specified using a telescope-style syntax, without
  requirement of nesting, e.g. it is possible to now write the following:

  ```
    (a : Type ** n : Nat ** Vect n a)
  ```

* Idris will give a warning if an implicit is bound automatically, but would
  otherwise be a valid expressio if the name was used as a global

## External Dependencies

* Curses has been removed as an external dependency.

# New in 0.10

* `class` and `instance` are now deprecated keywords. They have been replaced by
  `interface` and `implementation` respectively. This is to properly reflect
  their purpose.
* `(/)` operator moved into new Fractional interface.
* Idris' logging infrastructure has been categorised. Command line and repl are
  available. For command line the option `--logging-categories CATS` is used to
  pass in the categories. Here `CATS` is a colon separated quoted string
  containing the categories to log. The REPL command is `logcats CATS`.  Where
  `CATS` is a whitespace separated list of categoriese. Default is for all
  categories to be logged.
* New flag `--listlogcats` to list logging categories.

# New in 0.9.20

## Language updates

* Improved unification by implementing a pattern unification rule
* The syntax `` `{{n}}`` quotes n without resolving it, allowing short syntax for
  defining new names. `` `{n}`` still quotes n to an existing name in scope.
* A new primitive operator `prim__strSubstr` for more efficient extraction of
  substrings. External code generators should implement this.
* The previous syntax for tactic proofs and the previous interactive prover are
  now deprecated in favour of reflected elaboration. They will be removed at
  some point in the future.
* Changed scoping rules for unbound implicits: any name which would be a valid
  unbound implicit is now *always* an unbound implicit. This is much more
  resilient to changes in inputs, but does require that function names be
  explicitly qualified when in argument position.
* Name binding in patterns follows the same rule as name binding for implicits
  in types: names which begin with lower case letters, not applied to any
  arguments, are treated as bound pattern variables.
* Added `%deprecate` directive, which gives a warning and a message when a
  deprecated name is referenced.

## Library updates

* The `Neg` class now represents numeric types which can be negative. As such,
  the `(-)` operator and `abs` have been moved there from `Num`.
* A special version of `(-)` on `Nat` requires that the second argument is
  smaller than or equal to the first. `minus` retains the old behaviour,
  returning `Z` if there is an underflow.
* The `(+)`, `(-)`, and `(*)` operations on Fin have been removed.
* New Logging Effects have been added to facilitate logging of effectful
  programmes.
* Elaborator reflection is now a part of the prelude. It is no longer necessary
  to import `Language.Reflection.Elab`.
* The `PERF` effect allows for simple performance metrics to be collected from
  Effectful programs.
* Some constructors that never actually occurred have been removed from the `TT`
  and `Raw` reflection datatypes in Language.Reflection.
* File `IO` operations (for example openFile/fread/fwrite) now return
  `Either FileError ty` where the return type was previously `ty` to indicate
  that they may fail.

## Tool updates

* Records are now shown as records in `:doc`, rather than as the underlying
  datatype
* iPKG files have a new option `pkgs` which takes a comma-separated list of
  package names that the idris project depends on. This reduces bloat in the
  `opts` option with multiple package declarations.
* iPKG files now allow `executable = "your filename here"` in addition to the
  Existing `Executable = yourFilenameHere` style. While the unquoted version is
  limited to filenames that look like namespaced Idris identifiers
  (`your.filename.here`), the quoted version accepts any valid filename.
* Add definition command (`\d` in Vim, `Ctrl-Alt-A` in Atom, `C-c C-s` in Emacs)
  now adds missing clauses if there is already a definition.

## Miscellaneous updates

* Disable the deprecation warnings for %elim and old-style tactic scripts with
  the `--no-elim-deprecation-warnings` and `--no-tactic-deprecation-warnings`
  flags.

# New in 0.9.19

* The Idris Reference manual has been fleshed out with content originally found
  on the GitHub wiki.
* The `Show` class has been moved into `Prelude.Show` and augmented with the
  method `showPrec`, which allows correct parenthesization of showed terms. This
  comes with the type `Prec` of precedences and a few helper functions.
* New REPL command `:printerdepth` that sets the pretty-printer to only descend
  to some particular depth when printing. The default is set to a high number to
  make it less dangerous to experiment with infinite structures. Infinite depth
  can be set by calling :printerdepth with no argument.
* Compiler output shows applications of `>>=` in do-notation
* `fromInteger i` where `i` is an integer constant is now shown just as `i` in
  compiler output
* An interactive shell, similar to the prover, for running reflected elaborator
  actions. Access it with `:elab` from the REPL.
* New command-line option `--highlight` that causes Idris to save highlighting
  information when successfully type checking. The information is in the same
  format sent by the IDE mode, and is saved in a file with the extension ".idh".
* Highlighting information is saved by the parser as well, allowing it to
  highlight keywords like `case`, `of`, `let`, and `do`.
* Use predicates instead of boolean equality proofs as preconditions on `List`
  functions
* More flexible 'case' construct, allowing each branch to target different
  types, provided that the case analysis does not affect the form of any
  variable used in the right hand side of the case.
* Some improvements in interactive editing, particularly in lifting out
  definitions and proof search.
* Moved `System.Interactive`, along with `getArgs` to the Prelude.
* Major improvements to reflected elaboration scripts, including the ability to run
  them in a declaration context and many bug fixes.
* `decl syntax` rules to allow syntax extensions at the declaration level
* Experimental Windows support for console colours

# New in 0.9.18:

* GHC 7.10 compatibility
* Add support for bundled toolchains.
* Strings are now UTF8 encoded in the default back end
* Idris source files are now assumed to be in UTF8, regardless of locale
  settings.
* Some reorganisation of primitives:
  + `Buffer` and `BitVector` primitives have been removed (they were not tested
    sufficiently, and lack a maintainer)
  + `Float` has been renamed `Double` (`Float` is defined in the Prelude for
    compatibility)
  + Externally defined primitives and operations now supported with `%extern`
    directive, allowing back ends to define their own special purpose primitives
  + `Ptr` and `ManagedPtr` have been removed and replaced with external primitives
* Add `%hint` function annotation, which allows functions to be used as hints in
  proof search for `auto` arguments. Only functions which return an instance of
  a data or record type are allowed as hints.
* Syntax rules no longer perform variable capture. Users of effects will need to
  explicitly name results in dependent effect signatures instead of using the
  default name `result`.
* Pattern-matching lambdas are allowed to be impossible. For example,
  `Dec (2 = 3)` can now be constructed with `No $ \(Refl)` impossible, instead of
  requiring a separate lemma.
* Case alternatives are allowed to be impossible:

  ```
  case Vect.Nil {a=Nat} of { (x::xs) impossible ; [] => True }
  ```

* The default `Semigroup` and `Monoid` instances for Maybe are now prioritised
  choice, keeping the first success as Alternative does. The version that
  collects successes is now a named instance.
* `:exec` REPL command now takes an optional expression to compile and run/show
* The return types of `Vect.findIndex`, `Vect.elemIndex` and `Vect.elemIndexBy`
  were changed from `Maybe Nat` to `Maybe (Fin n)`
* A new `:browse` command shows the contents of a namespace
* `` `{n}`` is syntax for a quotation of the reflected representation
  of the name `n`. If `n` is lexically bound, then the resulting
  quotation will be for it, whereas if it is not, then it will succeed
  with a quotation of the unique global name that matches.
* New syntax for records that closely matches our other record-like structures:
  type classes. See the updated tutorial for details.
* Records can be coinductive. Define coinductive records with the `corecord`
  keyword.
* Type class constructors can be assigned user-accessible names. This is done
  using the same syntax as record constructors.
* `if ... then ... else ...` is now built-in syntax instead of being defined in
  a library. It is shown in REPL output and error messages, rather than its
  desugaring.
* The desugaring of `if ... then ... else ...` has been renamed to `ifThenElse`
  from `boolElim`. This is for consistency with GHC Haskell and
  scala-virtualized, and to reflect that if-notation makes sense with non-Bool
  datatypes.
* Agda-style semantic highlighting is supported over the IDE protocol.
* Experimental support for elaborator reflection. Users can now script the
  elaborator, for use in code generation and proof automation. This feature is
  still under rapid development and is subject to change without notice. See
  Language.Reflection.Elab and the %runElab constructs

# New in 0.9.17

* The `--ideslave` command line option has been replaced with a `--ide-mode`
  command line option with the same semantics.
* A new tactic `claim N TY` that introduces a new hole named `N` with type `TY`
* A new tactic `unfocus` that moves the current hole to the bottom of the
  hole stack
* Quasiquotation supports the generation of `Language.Reflection.Raw` terms in
  addition to `Language.Reflection.TT`. Types are used for disambiguation,
  defaulting to `TT` at the REPL.
* `Language.Reflection.Quotable` now takes an extra type parameter which
  determines the type to be quoted to. Instances are provided to quote common
  types to both `TT` and `Raw`.
* Library operators have been renamed for consistency with Haskell. In
  particular, `Applicative.(<$>)` is now `Applicative.(<*>)` and `(<$>)` is now
  an alias for Functor.map. Correspondingly, ($>) and (<$) have been renamed to
  `(<*)` and `(*>)`. The cascading effects of this rename are that
  `Algebra.(<*>)` has been renamed to `Algebra.(<.>)` and `Matrix.(<.>)` is now
  `Matrix.(<:>)`.
* Binding forms in DSL notation are now given an extra argument: a reflected
  representation of the name that the user chose.  Specifically, the rewritten
  `lambda`, `pi`, and `let` binders will now get an extra argument of type
  `TTName`. This allows more understandable dynamic errors in DSL code and more
  readable code generation results.
* DSL notation can now be applied with `$`
* Added `FFI_Export` type which allows Idris functions to be exportoed and
  called from foreign code
* Instances can now have documentation strings.
* Type providers can have documentation strings.
* Unification errors now (where possible) contain information about provenance
  of a type
* New REPL command `:core TM` that shows the elaborated form of `TM` along with
  its elaborated type using the syntax of `TT`. IDE mode has a corresponding
  command `:elaborate-term` for serialized terms.
* Effectful and IO function names for sending data to STDOUT have been
  aligned, semantically.
    + `print` is now for putting showable things to STDOUT.
    + `printLn` is for putting showable things to STDOUT with a new line
    + `putCharLn` for putting a single character to STDOUT, with a new line.
* Classes can now be annotated with 'determining parameters' to say which must
  be available before resolving instances. Only determining parameters are
  checked when checking for overlapping instances.
* New package `contrib` containing things that are less mature or less used than
  the contents of `base`. `contrib` is not available by default, so you may need
  to add `-p contrib` to your .ipkg file or Idris command line.
* Arguments to class instances are now checked for injectivity.  Unification
  assumes this, so we need to check when instances are defined.

# New in 0.9.16

* Inductive-inductive definitions are now supported (i.e. simultaneously defined
  types where one is indexed by the other.)
* Implicits and type class constraints can now appear in scopes other than the
  top level.
* Importing a module no longer means it is automatically reexported. A new
  `public` modifier has been added to import statements, which will reexport the
  names exported from that module.
* Implemented `@`-patterns. A pattern of the form `x@p` on the left hand side
  matches `p`, with `x` in scope on the right hand side with value `p`.
* A new tactic sourceLocation that fills the current hole with the current
  source code span, if this information is available. If not, it raises an
  error.
* Better Unicode support for the JavaScript/Node codegen
* `:search` and `:apropos` commands can now be given optional package lists to
  search.
* `Vect`, `Fin` and `So` moved out of prelude into `base`, in modules
  `Data.Vect`, `Data.Fin` and `Data.So` respectively.
* Several long-standing issues resolved, particularly with pattern matching and
  coverage checking.
* Modules can now have API documentation strings.

# New in 0.9.15

* Two new tactics: `skip` and `fail`. Skip does nothing, and fail takes a string
  as an argument and produces it as an error.
* Corresponding reflected tactics `Skip` and `Fail`. Reflected `Fail` takes a
  list of `ErrorReportParts` as an argument, like error handlers produce,
  allowing access to the pretty-printer.
* Stop showing irrelevant and inaccessible internal names in the interactive
  prover.
* The proof arguments in the `List` library functions are now implicit and
  solved automatically.
* More efficient representation of proof state, leading to faster elaboration of
  large expressions.
* *EXPERIMENTAL* Implementation of uniqueness types
* Unary negation now desugars to `negate`, which is a method of the `Neg` type
  class.  This allows instances of `Num` that can't be negative, like `Nat`, and
  it makes correct IEEE Float operations easier to encode. Additionally, unary
  negation is now available to DSL authors.
* The Java and LLVM backends have been factored out for separate
  maintenance. Now, the compiler distribution only ships with the C and
  JavaScript backends.
* New REPL command `:printdef` displays the internal definition of a name
* New REPL command `:pprint` pretty-prints a definition or term with LaTeX or
  HTML highlighting
* Naming of data and type constructors is made consistent across the standard
  library (see #1516)
* Terms in `code blocks` inside of documentation strings are now parsed and type
  checked. If this succeeds, they are rendered in full color in documentation
  lookups, and with semantic highlighting for IDEs.
* Fenced code blocks in docs defined with the "example" attribute are rendered
  as code examples.
* Fenced code blocks declared to be Idris code that fail to parse or type check
  now provide error messages to IDE clients.
* *EXPERIMENTAL* support for partial evaluation (Scrapping your Inefficient
  Engine style)

# New in 0.9.14

* Tactic for case analysis in proofs
* Induction and case tactic now work on expressions
* Support for running tests for a package with the tests section of .ipkg files
  and the `--testpkg` command-line option
* Clearly distinguish between type providers and postulate providers at the use
  site
* Allow dependent function syntax to be overridden in dsl blocks, similarly to
  functions and let. The keyword for this is `pi`.
* Updated `effects` library, with simplified API
* All new JavaScript backend (avoids callstack overflows)
* Add support for `%lib` directive for NodeJS
* Quasiquotes and quasiquote patterns allow easier work with reflected
  terms.  `` `(EXPR)`` quasiquotes EXPR, causing the elaborator to be
  used to produce a reflected version of it. Subterms prefixed with `~`
  are unquoted - on the RHS, they are reflected terms to splice in,
  while on the LHS they are patterns.

  A quasiquote expression can be given a goal type for the elaborator,
  which helps with disambiguation. For instance, `` `(() : ())``
  quotes the unit constructor, while `` `(() : Type)`` quotes the unit
  type.  Both goal types and quasiquote are typechecked in the global
  environment.
* Better inference of unbound implicits

# New in 0.9.13

* IDE support for retrieving structured information about metavariables
* Experimental Bits support for JavaScript
* IdrisDoc: a Haddock- and JavaDoc-like HTML documentation generator
* Command line option `-e` (or `--eval`) to evaluate expressions without loading
  the REPL. This is useful for writing more portable tests.
* Many more of the basic functions and datatypes are documented.
* Primitive types such as Int and String are documented
* Removed javascript lib in favor of idris-hackers/iQuery
* Specify codegen for :compile REPL command (e.g. `:compile` javascript
  program.js)
* Remove `:info` REPL command, subsume and enhance its functionality in the `:doc` command
* New (first class) nested record update/access syntax:

  ```
  record { a->b->c = val } x -- sets field accessed by c (b (a x)) to val
  record { a->b->c } x -- accesses field, equivalent to c (b (a x))
  ```

* The banner at startup can be suppressed by adding `:set` nobanner to the initialisation script.
* `:apropos` now accepts space-delimited lists of query items, and searches for
  the conjunction of its inputs. It also accepts binder syntax as search
  strings - for instance, `->` finds functions.
* Totality errors are now treated as warnings until code generation time, when
  they become errors again. This allows users to use the interactive editing
  features to fix totality issues, but no programs that violate the stated
  assumptions will actually run.
* Added `:makelemma` command, which adds a new top level definition to solve a
  metavariable.
* Extend `:addclause` to add instance bodies as well as definitions
* Reverse parameters to `BoundedList` -- now matches `Vect`, and is easier to
  instantiate classes.
* Move `foldl` into Foldable so it can be overridden.
* Experimental `:search` REPL command for finding functions by type

## Internal changes

* New implementation of erasure

# New in 0.9.12

* Proof search now works for metavariables in types, giving some interactive
  type inference.
* New `Lazy` type, replacing laziness annotations.
* JavaScript and Node codegen now understand the `%include` directive.
* Concept of `null` is now understood in the JavaScript and Node codegen.
* Lots of performance patches for generated JavaScript.
* New commands `:eval` (`:e`) and `:type` (`:t`) in the prover, which either
  normalise or show the type of expressions.
* Allow type providers to return postulates in addition to terms.
* Syntax for dealing with match failure in `<-` and pattern matching let.
* New syntax for inline documentation. Documentation starts with `|||`, and
  arguments are documented by preceding their name with `@`. Example:

  ```
  ||| Add two natural numbers
  ||| @ n the first number (examined by the function)
  ||| @ m the second number (not examined)
  plus (n, m : Nat) -> Nat
  ```

* Allow the auto-solve behaviour in the prover to be disabled, for easier
  debugging of proof automation. Use `:set autosolve` and `:unset autosolve`.
* Updated `effects` library
* New `:apropos` command at REPL to search documentation, names, and types
* Unification errors are now slightly more informative
* Support mixed induction/coinduction with `Inf` type
* Add `covering` function option, which checks whether a function and all
  descendants cover all possible inputs

# New in 0.9.11

* Agda-style equational reasoning (in Syntax.PreorderReasoning)
* 'case' construct now abstracts over the scrutinee in its type
* Added label type 'name (equivalent to the empty type).  This is intended for
  field/effect disambiguation. "name" can be any valid identifier. Two labels
  are definitionally equal if they have the same name.
* General improvements in error messages, especially %error_reverse annotation,
  which allows a hint as to how to display a term in error messages
* `--ideslave` mode now transmits semantic information about many of the strings
  that it emits, which can be used by clients to implement semantic highlighting
  like that of the REPL. This has been implemented in the Emacs mode and the IRC
  bot, which can serve as examples.
* New expression form: `with NAME EXPR` privileges the namespace `NAME` when
  disambiguating overloaded names. For example, it is possible to write `with
  Vect [1,2,3]` at the REPL instead of `the (Vect _ _) [1,2,3]`, because the
  `Vect` constructors are defined in a namespace called `Vect`.
* `assert_smaller` internal function, which marks an expression as smaller than
  a pattern for use in totality checking.  e.g. `assert_smaller (x :: xs) (f
  xs)` asserts that `f xs` will always be structurally smaller than `(x :: xs)`
* `assert_total` internal function, which marks a subexpression as assumed to be
  total, e.g `assert_total (tail (x :: xs))`.
* Terminal width is automatically detected if Idris is compiled with curses
  support. If curses is not available, automatic mode assumes 80 columns.
* Changed argument order for `Prelude.Either.either`.
* Experimental `neweffects'`library, intended to replace `effects` in the next
  release.

## Internal changes

* Faster elaboration
* Smaller .ibc files
* Pretty-printer now used for all term output

# New in 0.9.10

* Type classes now implemented as dependent records, meaning that method types
  may now depend on earlier methods.
* More flexible class instance resolution, so that function types and lambda
  expressions can be made instances of a type class.
* Add `!expr` notation for implicit binding of intermediate results in
  monadic/do/etc expressions.
* Extend Effects package to cope with possibly failing operations, using
  `if_valid`, `if_error`, etc.
* At the REPL, `it` now refers to the previous expression.
* Semantic colouring at the REPL. Turn this off with `--nocolour`.
* Some prettifying of error messages.
* The contents of `~/.idris/repl/init` are run at REPL start-up.
* The REPL stores a command history in `~/.idris/repl/history`.
* The `[a..b]`, `[a,b..c]`, `[a..]`, and `[a,b..]` syntax now pass the totality
  checker and can thus be used in types. The `[x..]` syntax now returns an
  actually infinite stream.
* Add `%reflection` option for functions, for compile-time operations on syntax.
* Add expression form `quoteGoal x by p in e` which applies `p` to the expected
  expression type and binds the result to `x` in the scope `e`.
* Performance improvements in Strings library.
* Library reorganisation, separated into `prelude/` and `base/`.

## Internal changes

* New module/dependency tree checking.
* New parser implementation with more precise errors.
* Improved type class resolution.
* Compiling Nat via GMP integers.
* Performance improvements in elaboration.
* Improvements in termination checking.
* Various REPL commands to support interactive editing, and a client/server
  mode to allow external invocation of REPL commands.

# New in 0.9.9

## User visible changes

* Apply functions by return type, rather than with arguments: `t <== f` means
  "apply f with arguments such that it returns a value of type t"
* Allow the result type of a rewrite to be specified
* Allow names to be attached to provisional definitions lhs `?= {name} rhs` --
  generates a lemma called `name` which makes the types of the lhs and rhs
  match. `{name}` is optional - a unique name is generated if it is absent.
* Experimental LLVM backend
* Added `Data.HVect` module
* Fix `fromInteger` to take an `Integer`, rather than an `Int`
* Integer literals for `Fin`
* Renamed `O` to `Z`, and `fO` to `fZ`
* Swapped `Vect` arguments, now `Vect : Nat -> Type -> Type`
* Added `DecEq` instances
* Add `equiv` tactic, which rewrites a goal to an equivalent (convertible) goal

##  Internal changes

* Add annotation for unification traces
* Add `mrefine` tactic for refining by matching against a type
* Type class resolution fixes
* Much faster coverage checking

# New in 0.9.8

## User visible changes

* Added `rewrite ... in ...` construct
* Allow type class constraints in `using` clauses
* Renamed `EFF` to `EFFECT` in Effect package
* Experimental Java backend
* Tab completion in REPL
* Dynamic loading of C libraries in the interpreter
* Testing IO actions at the REPL with `:x` command
* Improve rendering of `:t`
* Fixed some INTERNAL ERROR messages

## Internal Changes

* Fix non-linear pattern checking
* Improved name disambiguation
* More flexible unification and elaboration of lambdas
* Various unification and totality checking bug fixes

# New in 0.9.7

## User visible changes

* `implicit` keyword, for implicit type conversion
* Added Effects package
* Primitives for 8,16,32 and 64 bit integers

## Internal Changes

* Change unification so that it keeps track of failed constraints in case
  later information helps to resolve them
* Distinguishing parameters and indices in data types
* Faster termination/coverage checking
* Split 'javascript' target into 'javascript' and 'node'

# New in 0.9.6

## User visible changes

* The type of types is now `Type` rather than `Set`
* Forward declarations of data allowed
  - supporting induction recursion and mutually recursive data
* Type inference of definitions in `where` clauses
  - Provided that the type can be completely determined from the first
    application of the function (in the top level definition)
* `mutual` blocks added
  - effect is to elaborate all types of declarations in the block before
    elaborating their definitions
  - allows inductive-recursive definitions
* Expression inspected by `with` clause now abstracted from the goal
  - i.e. "magic" with
* Implicit arguments will be added automatically only if their initial letter is
  lower case, or they are in a using declaration
* Added documentation comments (Haddock style) and `:doc` REPL command
* Pattern matching on strings, big integers and characters
* Added `System.Concurrency` modules
* Added `postulate` declarations
* Allow type annotations on `let` tactic
* EXPERIMENTAL JavaScript generation, with `--target javascript` option

## Internal Changes

* Separate inlining methods at compile-time and run-time
* Fixed nested parameters blocks
* Improve efficiency of elaborator by:
   - only normalising when necessary
   - reducing backtracking with resolving ambiguities
* Better compilation of case trees

# New in 0.9.5

## User visible changes

* Added codata
  - as data declarations, but constructor arguments are evaluated lazily
  - functions which return a codata type do not reduce at compile time
* Added `parameters` blocks
* Allow local data definitions in where blocks
* Added `%default` directive to declare total-by-default or partial-by-default
  for functions, and a corresponding "partial" reserved words to mark functions
  as allowed to be partial. Also `--total` and `--partial` added as command line
  options.
* Command line option `--warnpartial` for flagging all undeclared partial
  functions, without error.
* New termination checker supporting mutually recursive definitions.
* Added `:load` command to REPL, for loading a new file
* Added `:module` command to REPL, for adding modules
* Renamed library modules (now have initial capital)

## Internal changes

* Several improvements and fixes to unification
* Added collapsing optimisation and more aggressive erasure

# New in 0.9.4:

## User visible changes

* Simple packaging system
* Added `--dumpc` flag for displaying generated code

## Internal changes

* Improve overloading resolution (especially where this is a type error)
* Various important bug fixes with evaluation and compilation
* More aggressive compile-time evaluation

# New in 0.9.3

## User visible changes

* Added binding forms to syntax rules
* Named class instances
* Added `:set` command, with options `errorcontext` for displaying local
  variables in scope when a unification error occurs, and `showimplicits`
  for displaying elaborated terms in full
* Added `--errorcontext` command line switch
* Added `:proofs` and `:rmproofs` commands
* Various minor REPL improvements and fixes

## Internal changes

* Completely new run time system (not based on Epic or relying on Boehm GC)
* Normalise before forcing to catch more forceable arguments
* Types no longer exported in normal form
* Try to resolve overloading by inspecting types, rather than full type
  checking

# New in 0.9.2

## User visible changes

* backtick notation added: ``x `foo` y  ==> foo x y``
* case expressions allowed in type signatures
* Library extensions in prelude.vect and prelude.algebra
* `malloc`/`trace_malloc` added to builtins.idr

## Internal changes

* Some type class resolution fixes
* Several minor bug fixes
* Performance improvements in resolving overloading and type classes

# New in 0.9.1

## User visible changes

* DSL notation, for overloading lambda and let bindings
* Dependent records, with projection and update
* Totality checking and `total` keyword
* Auto implicits and default argument values `{auto n : T}`, `{default val n : T}`
* Overlapping type class instances disallowed
* Many extensions to `prelude.nat` and `prelude.list` libraries (mostly thanks to
  Dominic Mulligan)
* New libraries: `control.monad.identity`, `control.monad.state`
* Small improvements in error reporting

## Internal changes

* Faster compilation (only compiling names which are used)
* Better type class resolution
* Lots of minor bug fixes

# 0.1.x to 0.9.0

Complete rewrite.

## User visible changes

* New proof/tactics syntax
* New syntax for pairs/dependent pairs
* Indentation-significant syntax
* Added type classes
* Added where clauses
* Added case expressions, pattern matching let and lambda
* Added monad comprehensions
* Added cumulativity and universe checking
* Ad-hoc name overloading
  - Resolved by type or explicit namespace
* Modules (Haskell-style)
* public, abstract and private access to functions and types
* Separate type-checking
* Improved interactive environment
* Replaced 'do using' with Monad class
* Extended syntax macros

## Internal changes

* Everything :-)
* All definitions (functions, classes and instances) are elaborated to top
  level, fully explicit, data declarations and pattern matching definitions,
  which are verified by a minimal type checker.

This is the first release of a complete reimplementation. There will be bugs.
If you find any, please do not hesitate to contact Edwin Brady
(ecb10@st-andrews.ac.uk).<|MERGE_RESOLUTION|>--- conflicted
+++ resolved
@@ -19,11 +19,8 @@
 + Added `discriminate` and `construct` tactics to Pruviloj.
 + Added `IsSucc` type to `Prelude`, which proves that a `Nat` is a successor.
 + Added `Data.IOArray`, containing primitives for mutable arrays.
-<<<<<<< HEAD
++ The operator `<|>` is now right-associative (it retains the same precedence).
 + Reworked operator fixity for `&&` and `||`, as well as the comparison operators: `==`, `/=`, `<`, `<=`, `>`, and `>=`.
-=======
-+ The operator `<|>` is now right-associative (it retains the same precedence).
->>>>>>> fddb326f
 
 ## Tool Updates
 + Private functions are no longer visible in the REPL except for modules
